--- conflicted
+++ resolved
@@ -36,11 +36,8 @@
     parse
     scipy
     pygeogrids
-<<<<<<< HEAD
     pytesmo
-=======
-	
->>>>>>> fa9804fe
+
 # The usage of test_requires is discouraged, see `Dependency Management` docs
 # tests_require = pytest; pytest-cov
 # Require a specific Python version, e.g. Python 2.7 or >= 3.4
