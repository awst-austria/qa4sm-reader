# -*- coding: utf-8 -*-
from pathlib import Path
import seaborn as sns
import pandas as pd

from qa4sm_reader.img import QA4SMImg
import qa4sm_reader.globals as globals
from qa4sm_reader.plotting_methods import *

from warnings import warn


class QA4SMPlotter():
    """
    Class to create image files of plots from the validation results in a QA4SMImage
    """
    def __init__(self, image, out_dir:str=None):
        """
        Create box plots from results in a qa4sm output file.

        Parameters
        ----------
        image : QA4SMImg
            The results object.
        out_dir : str, optional (default: None)
            Path to output generated plot. If None, defaults to the current working directory.
        """
        self.img = image
        self.out_dir = self.get_dir(out_dir=out_dir)

        self.ref = image.datasets.ref

        try:
            self.img.vars
        except:
            warn("The initialized QA4SMImg object has not been loaded. 'load_data' needs to be "
                 "set to 'True' in the initialization of the Image.")

    def get_dir(self, out_dir:str) -> Path:
        """Use output path if specified, otherwise same directory as the one storing the netCDF file"""
        if out_dir:
            out_dir = Path(out_dir)  # use directory if specified
            if not out_dir.exists():
                out_dir.mkdir()  # make if not existing
        else:
            out_dir = self.img.filepath.parent  # use default otherwise

        return out_dir

    def _standard_filename(self, out_name:str, out_type:str='png') -> Path:
        """
        Standardized behaviour for filenames: if provided name has extension, it is kept; otherwise, it is saved as
        .png to self.out_dir

        Parameters
        ----------
        out_name : str
            output filename (with or without extension)
        out_type : str, optional
            contains file extensions to be plotted. If None, uses 'png'

        Returns
        -------
        outname: pathlib.Path
            correct path of the file
        """
        out_name = Path(out_name)
        # provide output directory
        out_path = self.out_dir.joinpath(out_name)

        # provide output file type
        if not out_path.suffix:
            if out_type[0] != '.':
                out_type = '.' + out_type
            out_path = out_path.with_suffix(out_type)

        return out_path

    @staticmethod
    def _box_caption(Var, tc:bool=False) -> str:
        """
        Create the dataset part of the box (axis) caption

        Parameters
        ----------
        Var: MetricVar
            variable for a metric
        tc: bool, default is False
            True if TC. Then, caption starts with "Other Data:"

        Returns
        -------
        capt: str
            box caption
        """
        ref_meta, mds_meta, other_meta = Var.get_varmeta()
        ds_parts = []
        id, meta = mds_meta
        if tc:
            id, meta = other_meta
        ds_parts.append('{}-{}\n({})'.format(
            id, meta['pretty_name'], meta['pretty_version']))
        capt = '\n and \n'.join(ds_parts)

        if tc:
            capt = 'Other Data:\n' + capt

        return capt

    @staticmethod
    def _get_parts_name(Var, type='boxplot_basic') -> list:
        """
        Create parts for title according to the type of plot

        Parameters
        ----------
        Var: MetricVar
            variable for a metric
        type: str
            type of plot

        Returns
        -------
        parts: list
            list of parts for title
        """
        parts = []
        ref, mds, other = [meta for meta in Var.get_varmeta()]
        if type == 'boxplot_basic':
            parts.append(ref[0])
            parts.extend([ref[1]['pretty_name'], ref[1]['pretty_version']])

        elif type in ['boxplot_tc', 'mapplot_basic', 'mapplot_tc']:
            parts.append(mds[0])
            parts.extend([mds[1]['pretty_name'], mds[1]['pretty_version']])
            parts.append(ref[0])
            parts.extend([ref[1]['pretty_name'], ref[1]['pretty_version']])

            if type == 'mapplot_tc':
                parts.append(other[0])
                parts.extend([other[1]['pretty_name'], other[1]['pretty_version']])

        return parts

    @staticmethod
    def _titles_lut(type:str) -> str:
        """
        Lookup table for plot titles

        Parameters
        ----------
        type: str
            type of plot
        """
        titles = {
            'boxplot_basic': 'Intercomparison of \n{} \nwith {}-{} ({}) \nas the reference',
            'boxplot_tc': 'Intercomparison of \n{} \nfor {}-{} ({}) \nwith {}-{} ({}) \nas the reference',
            'mapplot_basic': '{} for {}-{} ({}) with {}-{} ({}) as the reference',
            'mapplot_tc': '{} for {}-{} ({}) with {}-{} ({}) and {}-{} ({}) as the references',
            'metadata': None,
        }

        try:
            return titles[type]

        except KeyError as e:
            message = "type '{}' is not in the lookup table".format(type)
            warn(message)

    @staticmethod
    def _filenames_lut(type:str) -> str:
        """
        Lookup table for file names

        Parameters
        ----------
        type: str
            type of plot
        """
        # we stick to old naming convention
        names = {'boxplot_basic': 'boxplot_{}',
                 'mapplot_common': 'overview_{}',
                 'boxplot_tc': 'boxplot_{}_for_{}-{}',
                 'mapplot_double': 'overview_{}-{}_and_{}-{}_{}',
                 'mapplot_tc': 'overview_{}-{}_and_{}-{}_and_{}-{}_{}_for_{}-{}'}

        try:
            return names[type]

        except KeyError as e:
            message = "type '{}' is not in the lookup table".format(type)
            warn(message)

    def create_title(self, Var, type:str) -> str:
        """
        Create title of the plot

        Parameters
        ----------
        Var: MetricVar
            variable for a metric
        type: str
            type of plot
        """
        parts = [globals._metric_name[Var.metric]]
        parts.extend(self._get_parts_name(Var=Var, type=type))
        title = self._titles_lut(type=type).format(*parts)

        return title

    def create_filename(self, Var, type:str) -> str:
        """
        Create name of the file

        Parameters
        ----------
        Var: MetricVar
            variable for a metric
        type: str
            type of plot
        """
        name = self._filenames_lut(type=type)
        ref_meta, mds_meta, other_meta = Var.get_varmeta()
        # fetch parts of the name for the variable
        if not type in ["mapplot_tc", "mapplot_double"]:
            parts = [Var.metric]
            if mds_meta:
                parts.extend([mds_meta[0], mds_meta[1]['short_name']])
        else:
            parts = [ref_meta[0], ref_meta[1]['short_name']]
            if type == "mapplot_tc":
                # necessary to respect old naming convention
                for dss in  Var.other_dss:
                    parts.extend([dss[0], dss[1]['short_name']])
                parts.extend([Var.metric, mds_meta[0], mds_meta[1]['short_name']])
            parts.extend([mds_meta[0], mds_meta[1]['short_name'], Var.metric])

        name = name.format(*parts)

        return name

    def _yield_values(
            self,
            metric:str,
            tc:bool=False,
            stats:bool=True,
            mean_ci:bool=True,
    ) -> tuple:
        """
        Get iterable with pandas dataframes for all variables of a metric to plot

        Parameters
        ----------
        metric: str
            metric name
        add_stats : bool, optional (default: from globals)
            Add stats of median, iqr and N to the box bottom.
        tc: bool, default is False
            True if TC. Then, caption starts with "Other Data:"
        stats: bool
            If true, append the statistics to the caption
        mean_ci: bool
            If True, 'Mean CI: {value}' is added to the caption

        Yield
        -----
        df: pd.DataFrame
            dataframe with variable values and caption name
        Var: QA4SMMetricVariable
            variable corresponding to the dataframe
        ci: pd.DataFrame
            dataframe with "upper" and "lower" CI
        """
        Vars = self.img._iter_vars(type="metric", filter_parms={"metric":metric})

        for n, Var in enumerate(Vars):
            values = Var.values[Var.varname]
            # changes if it's a common-type Var
            if Var.g == 0:
                box_cap_ds = 'All datasets'
            else:
                box_cap_ds = self._box_caption(Var, tc=tc)
            # setting in global for caption stats
            if globals.boxplot_printnumbers:
                box_cap = '{}'.format(box_cap_ds)
                if stats:
                    box_stats = _box_stats(values)
                    box_cap = box_cap + "\n{}".format(box_stats)
            else:
                box_cap = box_cap_ds
            df = values.to_frame(box_cap)

            ci = self.img.get_cis(Var)
            if ci:  # could be that variable doesn't have CIs
                ci = pd.concat(ci, axis=1)
                label = ""
                if mean_ci:
                    # get the mean CI range
                    diff = ci["upper"] - ci["lower"]
                    ci_range = float(diff.mean())
                    label = "\nMean CI range: {:.3g}".format(ci_range)
                df.columns = [
                    df.columns[0] + label
                ]
            else:
                ci = None
            # values are all Nan or NaNf - not plotted
            if np.isnan(df.to_numpy()).all():
                continue

            yield df, Var, ci


    def _boxplot_definition(
            self,
            metric:str,
            df:pd.DataFrame,
            type:str,
            ci=None,
            offset=0.07,
            Var=None,
            **kwargs
    ) -> tuple:
        """
        Define parameters of plot

        Parameters
        ----------
        df: pd.DataFrame
            dataframe to plot
        type: str
            one of _titles_lut
        ci : list
            list of Dataframes containing "upper" and "lower" CIs
        xticks: list
            caption to each boxplot (or triplet thereof)
        offset: float
            offset of boxplots
        Var: QA4SMMetricVariable, optional. Default is None
            Specified in case mds meta is needed
        """
        # plot label
        parts = [globals._metric_name[metric]]
        parts.append(globals._metric_description[metric].format(
            globals._metric_units[self.ref['short_name']]))
        label = "{}{}".format(*parts)
        # generate plot
        figwidth = globals.boxplot_width * (len(df.columns) + 1)
        figsize = [figwidth, globals.boxplot_height]
        fig, ax = boxplot(
            df=df,
            ci=ci,
            label=label,
            figsize=figsize,
            dpi=globals.dpi
        )
        if not Var:
            # when we only need reference dataset from variables (i.e. is the same):
            for Var in self.img._iter_vars(only_metrics=True, **{'metric':metric}):
                Var = Var
                break
        if not type=="metadata":
            title = self.create_title(Var, type=type)
            ax.set_title(title, pad=globals.title_pad)
        # add watermark
        if self.img.has_CIs:
            offset = 0.06  # offset smaller as CI variables have a larger caption
        if Var.g == 0:
            offset = 0.02  # offset larger as common metrics have a shorter caption
        if globals.watermark_pos not in [None, False]:
            make_watermark(fig, offset=offset)

        return fig, ax

    def _save_plot(self, out_name:str, out_types:str='png') -> list:
        """
        Save plot with name to self.out_dir

        Parameters
        ----------
        out_name: str
            name of output file
        out_types: str or list
            extensions which the files should be saved in

        Returns
        -------
        fnames: list
            list of file names with all the extensions
        """
        fnames = []
        if isinstance(out_types, str):
            out_types = [out_types]
        for ext in out_types:
            fname = self._standard_filename(out_name, out_type=ext)
            if fname.exists():
                warnings.warn('Overwriting file {}'.format(fname.name))
            plt.savefig(fname, dpi='figure', bbox_inches='tight')
            fnames.append(fname.absolute())

        return fnames

    def boxplot_basic(
            self, metric:str,
            out_name:str=None,
            out_types:str='png',
            save_files:bool=False,
            **plotting_kwargs
    ) -> list:
        """
        Creates a boxplot for common and double metrics. Saves a figure and returns Matplotlib fig and ax objects for
        further processing.

        Parameters
        ----------
        metric : str
            metric that is collected from the file for all datasets and combined
            into one plot.
        out_name: str
            name of output file
        out_types: str or list
            extensions which the files should be saved in
        save_file: bool, optional. Default is False
            wether to save the file in the output directory
        plotting_kwargs: arguments for _boxplot_definition function

        Returns
        -------
        fnames: list
            list of file names with all the extensions
        """
        fnames, values = [], []
        ci = []
        # we take the last iterated value for Var and use it for the file name
        for df, Var, ci in self._yield_values(metric=metric):
            values.append(df)
            if ci:
                ci.append(bounds)
        # put all Variables in the same dataframe
        values = pd.concat(values)
        # create plot
        fig, ax = self._boxplot_definition(
            metric=metric,
            df=values,
            type='boxplot_basic',
            ci=ci,
            **plotting_kwargs
        )
        if not out_name:
            out_name = self.create_filename(Var, type='boxplot_basic')
        # save or return plotting objects
        if save_files:
            fnames = self._save_plot(out_name, out_types=out_types)
            plt.close('all')

            return fnames

        else:
            return fig, ax

    def boxplot_tc(
            self, metric:str,
            out_name:str=None,
            out_types:str='png',
            save_files:bool=False,
            **plotting_kwargs
    ) -> list:
        """
        Creates a boxplot for TC metrics. Saves a figure and returns Matplotlib fig and ax objects for
        further processing.

        Parameters
        ----------
        metric : str
            metric that is collected from the file for all datasets and combined
            into one plot.
        out_name: str
            name of output file
        out_types: str or list
            extensions which the files should be saved in
        save_file: bool, optional. Default is False
            wether to save the file in the output directory
        plotting_kwargs: arguments for _boxplot_definition function

        Returns
        -------
        fnames: list
            list of file names with all the extensions
        """
        fnames = []
        # group Vars and CIs relative to the same dataset
        metric_tc, ci = {}, {}
        for df, Var, ci in self._yield_values(metric=metric, tc=True):
            id, names = Var.metric_ds
            if ci:
                if id in ci.keys():
                    ci[id].append(bounds)
                else:
                    ci[id] = [bounds]
            if id in metric_tc.keys():
                metric_tc[id][0].append(df)
            else:
                metric_tc[id] = [df], Var

        for id, values in metric_tc.items():
            dfs, Var = values
            df = pd.concat(dfs)
            # values are all Nan or NaNf - not plotted
            if np.isnan(df.to_numpy()).all():
                continue
            # necessary if statement to prevent key error when no CIs are in the netCDF
            if ci:
                bounds = ci[id]
            else:
                bounds = ci
            # create plot
            fig, ax = self._boxplot_definition(
                metric=metric,
                df=df,
                ci=bounds,
                type='boxplot_tc',
                Var=Var,
                **plotting_kwargs
            )
            # save. Below workaround to avoid same names
            if not out_name:
                save_name = self.create_filename(Var, type='boxplot_tc')
            else:
                save_name = out_name
            # save or return plotting objects
            if save_files:
                fns = self._save_plot(save_name, out_types=out_types)
                fnames.extend(fns)
                plt.close('all')

        if save_files:
            return fnames

    def mapplot_var(
            self, Var,
            out_name:str=None,
            out_types:str='png',
            save_files:bool=False,
            **plotting_kwargs
    ) -> list:
        """
        Plots values to a map, using the values as color. Plots a scatterplot for
        ISMN and a image plot for other input values.

        Parameters
        ----------
        var : QA4SMMetricVariab;e
            Var in the image to make the map for.
        out_name: str
            name of output file
        out_types: str or list
            extensions which the files should be saved in
        save_file: bool, optional. Default is False
            wether to save the file in the output directory
        plotting_kwargs: arguments for mapplot function

        Returns
        -------
        fnames: list
            list of file names with all the extensions
        """
        ref_meta, mds_meta, other_meta = Var.get_varmeta()
        metric = Var.metric
        ref_grid_stepsize = self.img.ref_dataset_grid_stepsize
        # create mapplot
        fig, ax = mapplot(df=Var.values[Var.varname],
                          metric=metric,
                          ref_short=ref_meta[1]['short_name'],
                          ref_grid_stepsize=ref_grid_stepsize,
                          plot_extent=None,  # if None, extent is sutomatically adjusted (as opposed to img.extent)
                          **plotting_kwargs)

        # title and plot settings depend on the metric group
        if Var.g == 0:
            title = "{} between all datasets".format(globals._metric_name[metric])
            out_name = self.create_filename(Var, type='mapplot_common')
        elif Var.g == 2:
            title = self.create_title(Var=Var, type='mapplot_basic')
            out_name = self.create_filename(Var, type='mapplot_double')
        else:
            title = self.create_title(Var=Var, type='mapplot_tc')
            out_name = self.create_filename(Var, type='mapplot_tc')

        # use title for plot, make watermark
        ax.set_title(title, pad=globals.title_pad)
        if globals.watermark_pos not in [None, False]:
            make_watermark(fig, globals.watermark_pos, for_map=True, offset=0.04)

        # save file or just return the image
        if save_files:
            fnames = self._save_plot(out_name, out_types=out_types)

            return fnames

        else:
            return fig, ax

    def mapplot_metric(
            self, metric:str,
            out_types:str='png',
            save_files:bool=False,
            **plotting_kwargs
    ) -> list:
        """
        Mapplot for all variables for a given metric in the loaded file.

        Parameters
        ----------
        metric : str
            Name of a metric. File is searched for variables for that metric.
        out_name: str
            name of output file
        out_types: str or list
            extensions which the files should be saved in
        save_file: bool, optional. Default is False
            wether to save the file in the output directory
        plotting_kwargs: arguments for mapplot function

        Returns
        -------
        fnames : list
            List of files that were created
        """
        fnames = []
        for Var in self.img._iter_vars(only_metrics=True, **{'metric':metric}):
            if not (np.isnan(Var.values.to_numpy()).all() or Var.is_CI):
                fns = self.mapplot_var(Var,
                                       out_name=None,
                                       out_types=out_types,
                                       save_files=save_files,
                                       **plotting_kwargs)
            # values are all Nan or NaNf - not plotted
            else:
                continue
            if save_files:
                fnames.extend(fns)
                plt.close('all')

        if fnames:
            return fnames

    def plot_metric(
            self, metric:str,
            out_types:str='png',
            save_all:bool=True,
            **plotting_kwargs
    ) -> tuple:
        """
        Plot and save boxplot and mapplot for a certain metric

        Parameters
        ----------
        metric: str
            name of the metric
        out_types: str or list
            extensions which the files should be saved in
        save_all: bool, optional. Default is True.
            all plotted images are saved to the output directory
        plotting_kwargs: arguments for mapplot function.
        """
        Metric = self.img.metrics[metric]
        if Metric.g == 0 or Metric.g == 2:
            fnames_bplot = self.boxplot_basic(metric=metric,
                                              out_types=out_types,
                                              save_files=save_all,
                                              **plotting_kwargs)
        elif Metric.g == 3:
            fnames_bplot = self.boxplot_tc(metric=metric,
                                           out_types=out_types,
                                           save_files=save_all,
                                           **plotting_kwargs)
        fnames_mapplot = self.mapplot_metric(metric=metric,
                                             out_types=out_types,
                                             save_files=save_all,
                                             **plotting_kwargs)

        return fnames_bplot, fnames_mapplot
<<<<<<< HEAD

    # todo: cross-metadata plots with depth
    def boxplot_meta(
            self,
            metric:str,
            metadata:str,
            include_ci:bool=False,
            **plotting_kwargs
    ) -> tuple:
        """
        Boxplot of a metric grouped by the given metadata.

        Parameters
        ----------
        metric : str
            specified metric
        metadata: str
            specified metadata
        include_ci: bool
            wether to include confidence intervals in the plots (where provided)

        Returns
        -------
        fig : matplotlib.figure.Figure
            the boxplot
        ax : matplotlib.axes.Axes
        """
        values, cis = [], []
        for df, Var, ci in self._yield_values(metric=metric, stats=False, mean_ci=False):
            values.append(df)
            # put all Variables in the same dataframe
            if ci is not None:
                cis.append(ci)
        values = pd.concat(values, axis=1)
        # get meta and select only metric values with metadata available
        Meta = self.img.metadata[metadata]
        meta_values = Meta.values.dropna()
        values = values.loc[meta_values.index]
        # get measure units
        mu = globals._metric_description[metric].format(globals._metric_units[self.ref['short_name']])
        # create plot
        if not include_ci:
            ci = None
        fig, ax, labels = boxplot_metadata(
            df=values,
            metadata_values=meta_values,
            ci=cis,
            ax_label=Var.Metric.pretty_name + mu,
            **plotting_kwargs
        )
        title = "Intercomparison of {} by {}\nwith reference {}".format(
                Var.Metric.pretty_name, Meta.pretty_name, self.img.datasets.ref['pretty_title']
        )
        if labels is not None and len(labels) == 1:
            title = title + ".\nSingle {} class: '{}'".format(Meta.pretty_name, labels[0])
        fig.suptitle(title)

        return fig, ax

=======
>>>>>>> aa467c87
<|MERGE_RESOLUTION|>--- conflicted
+++ resolved
@@ -680,7 +680,6 @@
                                              **plotting_kwargs)
 
         return fnames_bplot, fnames_mapplot
-<<<<<<< HEAD
 
     # todo: cross-metadata plots with depth
     def boxplot_meta(
@@ -739,6 +738,3 @@
         fig.suptitle(title)
 
         return fig, ax
-
-=======
->>>>>>> aa467c87
