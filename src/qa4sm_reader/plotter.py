--- conflicted
+++ resolved
@@ -34,22 +34,6 @@
 matplotlib.rcParams['boxplot.capprops.linewidth'] = globals.boxplot_edgewidth
 matplotlib.rcParams['boxplot.medianprops.linewidth'] = globals.boxplot_edgewidth
 
-_old_boxplot = sns.boxplot
-
-def custom_boxplot(*args, **kwargs):
-    defaults = dict(
-        boxprops=dict(edgecolor=globals.boxplot_edgecolor, linewidth=globals.boxplot_edgewidth),
-        whiskerprops=dict(color=globals.boxplot_edgecolor, linewidth=globals.boxplot_edgewidth),
-        capprops=dict(color=globals.boxplot_edgecolor, linewidth=globals.boxplot_edgewidth),
-        medianprops=dict(color=globals.boxplot_edgecolor, linewidth=globals.boxplot_edgewidth),
-    )
-    for k, v in defaults.items():
-        if k in kwargs:
-            defaults[k].update(kwargs.pop(k))
-    return _old_boxplot(*args, **kwargs, **defaults)
-
-sns.boxplot = custom_boxplot
-
 class QA4SMPlotter:
     """
     Class to create image files of plots from the validation results in a QA4SMImage
@@ -179,19 +163,11 @@
         ref, mds, other, _, sref = Var.get_varmeta()
 
         if type in ['boxplot_tc', 'mapplot_basic']:
-<<<<<<< HEAD
             d = th.get_dataset_dict(Var) # Appends version number to pretty name if needed
             parts.extend([d[mds[0]]])
             parts.extend([d[ref[0]]])
         elif type == 'mapplot_tc':
             d = th.get_dataset_dict(Var) # Appends version number to pretty name if needed
-=======
-            d = QA4SMPlotter._get_dataset_dict(Var) # Appends version number to pretty name if needed
-            parts.extend([d[mds[0]]])
-            parts.extend([d[ref[0]]])
-        elif type == 'mapplot_tc':
-            d = QA4SMPlotter._get_dataset_dict(Var) # Appends version number to pretty name if needed
->>>>>>> 4c748fa5
             parts.extend([d[mds[0]]])
             for dss in Var.other_dss:
                 parts.extend([d[dss[0]]])
@@ -394,253 +370,6 @@
 
             yield df, Var, ci
 
-    @staticmethod
-    def _get_dataset_dict(Var) -> dict:
-        """
-        Creates dict containing dataset ids as keys and pretty name (version) as values.
-        version only gets appended if there are multiple datasets witth the same pretty name.
-        
-        Parameters
-        ----------
-        Var : QA4SMMetricVariable
-            Var in the image to make the map for.
-
-        Returns
-        -------
-        d : dict
-            Dict containing id:f"{pretty_name+(version)}" key-value pairs.
-        """
-        dataset_ref = {Var.Datasets.ref_id:f"{Var.Datasets.ref["pretty_name"]}"}
-        dataset_others = {Var.Datasets.others_id[i]:f"{Var.Datasets.others[i]["pretty_name"]}" for i in range(len(Var.Datasets.others))}
-        d = dataset_ref | dataset_others
-        # Append version number if there are multiple datasets with the same pretty name
-        groups = {}
-        for k, v in (d).items():
-            groups.setdefault(v, []).append(k)
-
-        for i in groups.keys():
-            if len(groups[i])>1: 
-                for j in groups[i]:
-                    d[j] = d[j]+f" ({Var.Datasets.dataset_metadata(j)[1]["pretty_version"]})"
-        return d
-    
-    @staticmethod
-    def _get_legend_title(Var) -> str:
-        """
-        Creates a title for an existing legend from a QA4SMMetricVariable.
-
-        Parameters
-        ----------
-        Var : QA4SMMetricVariable
-            Var in the image to make the map for.
-
-        Returns
-        -------
-        legend_title : String
-            String containing the legend title
-        """
-        _, _, _, scale_ds, _ = Var.get_varmeta()
-        d = QA4SMPlotter._get_dataset_dict(Var)
-        
-        # Append Unit
-        for k in d.keys():
-            d[k] = d[k]+f" [{Var.Datasets.dataset_metadata(k)[1]['mu'] if not scale_ds else scale_ds[1]["mu"]}]"
-        
-        legend_title = "Datasets:\n" + "\n".join(f"{k}: {v}" for k, v in (d).items())
-        return legend_title
-    
-    @staticmethod
-    def _append_legend_title(fig, ax, Var) -> tuple:
-        """
-        Appends a title to an existing legend from a QA4SMMetricVariable.
-
-        Parameters
-        ----------
-        fig : matplotlib.figure.Figure
-            The figure that contains the axes and legend.
-        ax : matplotlib.axes.Axes
-            The subplot axis containing the legend to modify.
-        Var : QA4SMMetricVariable
-            Variable object used to construct the legend title.
-
-        Returns
-        -------
-        fig, ax : tuple
-            The same figure and axis, with the legend title updated.
-        """  
-        legend = ax.get_legend()
-        legend_title = QA4SMPlotter._get_legend_title(Var)
-
-        # Change Size to same as rest of legend
-        if len(legend.legend_handles) == 0:
-            legend.set_title(legend_title, prop={'size': globals.fontsize_legend})
-        else:
-            fs = legend.get_texts()[0].get_fontsize()
-            legend.set_title(legend_title, prop={'size': fs})
-
-        legend._legend_box.align = "left"
-        best_loc_with_title = plm.best_legend_pos_exclude_list(ax)
-
-        # Step 4: move legend to new best position
-        legend.set_loc(best_loc_with_title)
-
-        return fig, ax
-    
-    @staticmethod
-    def _smart_suptitle(fig, pad=globals.fontsize_title/2):
-        """
-        Compute position of Suptitle centeredd above axes.
-
-        Parameters
-        ----------
-        fig : matplotlib.figure.Figure
-            The figure object.
-        pad : float
-            Extra space (in fontsize) above the top axes title.
-        """
-        fig.canvas.draw() 
-
-        top_positions = []
-        for ax in fig.axes:
-            if ax.get_visible():
-                # get bounding box of the title in figure coordinates
-                title = ax.title
-                bbox = title.get_window_extent(renderer=fig.canvas.get_renderer())
-                bbox_fig = bbox.transformed(fig.transFigure.inverted())
-                top_positions.append(bbox_fig.y1 + title.get_fontsize()/(72*fig.get_figheight()))
-
-        if top_positions:
-            y = max(top_positions) + pad/(72*fig.get_figheight())
-            y = min(y, 0.99) # So Suptitle always in Figure
-        else:
-            y = 0.99  # fallback if no axes
-        # get center of axes or average of centers if multiple axes
-        x = np.mean([(ax.get_position().x0+ax.get_position().x1)/2 for ax in fig.get_axes()[:globals.n_col_agg]])
-
-        return x, y
-    
-    @staticmethod
-    def _smart_suplabel(fig, axis, pad=globals.fontsize_label/2):
-        """
-        Compute position of suplabels centered according to axes.
-
-        Parameters
-        ----------
-        fig : matplotlib.figure.Figure
-            The figure object.
-        axis : str
-            Axis for which to calculate position.
-        pad : float
-            Extra space (in fontsize) above the top axes title.
-        """
-        fig.canvas.draw() 
-        if axis == "x":
-            bottom_positions = []
-            for ax in fig.axes:
-                if ax.get_visible():
-                    renderer = fig.canvas.get_renderer()
-
-                    # consider x-axis label and tick labels
-                    xlabel_bbox = ax.xaxis.label.get_window_extent(renderer=renderer)
-                    xtick_bboxes = [t.get_window_extent(renderer=renderer) for t in ax.xaxis.get_ticklabels() if t.get_text()]
-                    
-                    all_bboxes = [xlabel_bbox] + xtick_bboxes
-                    all_bboxes_fig = [b.transformed(fig.transFigure.inverted()) for b in all_bboxes]
-                    bottom_positions.append(min(b.y0 for b in all_bboxes_fig))
-
-            if bottom_positions:
-                y = min(bottom_positions) - globals.fontsize_label/(72*fig.get_figheight()) - pad/(72*fig.get_figheight())
-            else:
-                y = 0.01  # fallback
-            x = np.mean([(ax.get_position().x0+ax.get_position().x1)/2 for ax in fig.get_axes()[:globals.n_col_agg]])
-            return x, y
-        elif axis == "y":
-            left_positions = []
-            for ax in fig.axes:
-                if ax.get_visible():
-                    renderer = fig.canvas.get_renderer()
-
-                    # consider x-axis label and tick labels
-                    ylabel_bbox = ax.yaxis.label.get_window_extent(renderer=renderer)
-                    ytick_bboxes = [t.get_window_extent(renderer=renderer) for t in ax.yaxis.get_ticklabels() if t.get_text()]
-                    
-                    all_bboxes = [ylabel_bbox] + ytick_bboxes
-                    all_bboxes_fig = [b.transformed(fig.transFigure.inverted()) for b in all_bboxes]
-                    left_positions.append(min(b.x0 for b in all_bboxes_fig))
-
-            if left_positions:
-                x = min(left_positions) - globals.fontsize_label/(72*fig.get_figwidth()) - pad/(72*fig.get_figheight()) 
-            else:
-                x = 0.01  # fallback
-            y = np.mean([(ax.get_position().y0+ax.get_position().y1)/2 for ax in fig.get_axes()[::globals.n_col_agg]])
-            return x, y
-        else: #fallback
-            return 0.01, 0.01
-
-    def _get_ax_width(fig) -> float:
-        """Get horizontal distance of all axes in px. From left of first in row to right of last in row."""
-        left = min([ax.get_position().x0 for ax in fig.get_axes()[:1]]) # Always the first ax
-        right = max([ax.get_position().x1 for ax in fig.get_axes()])
-        ax_width_px = fig.get_figwidth()*(right-left) * fig.dpi
-
-        return ax_width_px
-    
-    def _get_ax_height(fig) -> float:
-        """Get vertical distance of all axes in px. From bottom of column to top of column."""
-        bottom = min([ax.get_position().y0 for ax in fig.get_axes()]) # Always the first ax
-        top = max([ax.get_position().y1 for ax in fig.get_axes()])
-        ax_height_px = fig.get_figheight()*(top-bottom) * fig.dpi
-
-        return ax_height_px
-
-    @staticmethod
-    def _set_wrapped_title(fig, ax, title, fontsize=globals.fontsize_title,
-                           pad=globals.title_pad, use_suptitle=False):
-        """
-        Set an axes or figure suptitle that automatically wraps to fit within figure width.
-        
-        Parameters
-        ----------
-        fig : matplotlib.figure.Figure
-            The figure object.
-        ax : matplotlib.axes.Axes
-            The target axes (ignored if use_suptitle=True).
-        title : str
-            The title text.
-        fontsize : int
-            Font size of the title.
-        pad : float
-            Extra spacing from the plot, in points.
-        use_suptitle : bool, optional
-            If True, set a figure-wide suptitle instead of an axes title.
-        """
-        fig.canvas.draw()  # needed to get renderer
-
-        # width between most left point and most right point in axesin inches * dpi = pixels
-        ax_width_px = QA4SMPlotter._get_ax_width(fig)
-
-        # estimate character width (rough, depends on font)
-<<<<<<< HEAD
-        wrapped = th.wrapped_text(fig, title, ax_width_px, fontsize)
-
-        if use_suptitle:
-            x, y = th.smart_suptitle(fig)
-            fig.suptitle(wrapped, fontsize=fontsize, y=y, x=x, ha="center", va="bottom")
-
-        else:
-            x, y = th.smart_suptitle(fig)
-=======
-        wrapped = plm.wrapped_text(fig, title, ax_width_px, fontsize)
-
-        if use_suptitle:
-            x, y = QA4SMPlotter._smart_suptitle(fig)
-            fig.suptitle(wrapped, fontsize=fontsize, y=y, x=x, ha="center", va="bottom")
-
-        else:
-            x, y = QA4SMPlotter._smart_suptitle(fig)
->>>>>>> 4c748fa5
-            ax.set_title(wrapped, fontsize=fontsize, pad=pad)
-
     def _boxplot_definition(self,
                             metric: str,
                             df: pd.DataFrame,
@@ -687,7 +416,6 @@
                 break
         if not type == "metadata":
             title = self.create_title(Var, type=type, period=period)
-<<<<<<< HEAD
             th.set_wrapped_title(fig, ax[0], title)
 
         # Legendentries for Datasets
@@ -695,21 +423,6 @@
 
         if globals.draw_logo:
             plm.add_logo_to_figure(fig=fig)
-=======
-            QA4SMPlotter._set_wrapped_title(fig, ax[0], title)
-
-        # Legendentries for Datasets
-        fig, ax[0] = QA4SMPlotter._append_legend_title(fig, ax[0], Var)
-
-        if globals.draw_logo:
-            plm.add_logo_to_figure(
-                fig=fig,
-                logo_path=globals.logo_pth,
-                position=globals.logo_position,
-                offset=globals.logo_offset_box_plots,
-                size=globals.logo_size
-            )
->>>>>>> 4c748fa5
 
         return fig, ax
 
@@ -748,25 +461,11 @@
                 break
 
         title = self.create_title(Var, type=type, period=period)
-<<<<<<< HEAD
         th.set_wrapped_title(fig, ax, title)
 
         # add logo
         if globals.draw_logo:
             plm.add_logo_to_figure(fig=fig)
-=======
-        QA4SMPlotter._set_wrapped_title(fig, ax, title)
-
-        # add logo
-        if globals.draw_logo:
-            plm.add_logo_to_figure(
-                fig=fig,
-                logo_path=globals.logo_pth,
-                position=globals.logo_position,
-                offset=globals.logo_offset_box_plots,
-                size=globals.logo_size
-            )
->>>>>>> 4c748fa5
 
     def _save_plot(self,
                    out_name: str,
@@ -1113,22 +812,10 @@
                                              period=period)
 
         # use title for plot, make logo
-<<<<<<< HEAD
         th.set_wrapped_title(fig, ax, title)
 
         if globals.draw_logo:
             plm.add_logo_to_figure(fig=fig)
-=======
-        QA4SMPlotter._set_wrapped_title(fig, ax, title)
-
-        if globals.draw_logo:
-            plm.add_logo_to_figure(
-                fig=fig,
-                logo_path=globals.logo_pth,
-                position=globals.logo_position,
-                size=globals.logo_size
-            )
->>>>>>> 4c748fa5
 
         # save file or just return the image
         if save_files:
@@ -1307,11 +994,7 @@
                                    **plotting_kwargs)
         
         if out:
-<<<<<<< HEAD
             out = th.append_legend_title(out[0], out[1], Var)
-=======
-            out = QA4SMPlotter._append_legend_title(out[0], out[1], Var)
->>>>>>> 4c748fa5
 
         if axis is None:
             fig, ax = out
@@ -1391,12 +1074,9 @@
         else:
             ax_first = axes.flat[0]
 
-        ax_first.legend(fontsize=globals.fontsize_legend).set_loc("upper left")
-<<<<<<< HEAD
+        ax_first.legend(fontsize=globals.fontsize_legend, 
+                        ncol=(len(ax_first.get_legend_handles_labels()[0])-1)//5 + 1).set_loc("upper left")
         _, ax_first = th.append_legend_title(fig, ax_first, Var)
-=======
-        _, ax_first = QA4SMPlotter._append_legend_title(fig, ax_first, Var)
->>>>>>> 4c748fa5
         
         return fig, axes
 
@@ -1464,21 +1144,12 @@
         # Appending labels for metadata Axis
         if isinstance(ax, plt.Axes):   # Only for single metadata plots, distracting in multiple subplots
             if ax.get_ylabel() in [""]+metadata_tuple:
-<<<<<<< HEAD
                 ax_width_px = th.get_ax_width(fig)
                 ylabel = th.wrapped_text(fig, "metadata: " + globals.metadata[metadata_discrete][0] if metadata_discrete else "metadata: " + ", ".join(meta_names), ax_width_px, globals.fontsize_label)
                 ax.set_ylabel(ylabel, fontsize = globals.fontsize_label)
             elif ax.get_xlabel() == [""]+metadata_tuple:
                 ax_height_px = th.get_ax_height(fig)
                 xlabel = th.wrapped_text(fig, "metadata: " + globals.metadata[metadata_discrete][0] if metadata_discrete else "metadata: " + ", ".join(meta_names), ax_height_px, globals.fontsize_label)
-=======
-                ax_width_px = QA4SMPlotter._get_ax_width(fig)
-                ylabel = plm.wrapped_text(fig, "metadata: " + globals.metadata[metadata_discrete][0] if metadata_discrete else "metadata: " + ", ".join(meta_names), ax_width_px, globals.fontsize_label)
-                ax.set_ylabel(ylabel, fontsize = globals.fontsize_label)
-            elif ax.get_xlabel() == [""]+metadata_tuple:
-                ax_height_px = QA4SMPlotter._get_ax_height(fig)
-                xlabel = plm.wrapped_text(fig, "metadata: " + globals.metadata[metadata_discrete][0] if metadata_discrete else "metadata: " + ", ".join(meta_names), ax_height_px, globals.fontsize_label)
->>>>>>> 4c748fa5
                 ax.set_xlabel(xlabel, fontsize = globals.fontsize_label)
         
         elif isinstance(ax, np.ndarray):
@@ -1487,58 +1158,34 @@
 
             if len(ax)==1:
                 if fig.get_supylabel() in [""]+metadata_tuple:
-<<<<<<< HEAD
                     x, y = th.smart_suplabel(fig, "y")
                     ax_width_px = th.get_ax_width(fig)
                     ylabel = th.wrapped_text(fig, "metadata: " + globals.metadata[metadata_discrete][0] if metadata_discrete else "metadata: " + ", ".join(meta_names), ax_width_px, globals.fontsize_label)
-=======
-                    x, y = QA4SMPlotter._smart_suplabel(fig, "y")
-                    ax_width_px = QA4SMPlotter._get_ax_width(fig)
-                    ylabel = plm.wrapped_text(fig, "metadata: " + globals.metadata[metadata_discrete][0] if metadata_discrete else "metadata: " + ", ".join(meta_names), ax_width_px, globals.fontsize_label)
->>>>>>> 4c748fa5
                     fig.supylabel(ylabel, 
                                 fontsize=globals.fontsize_label, 
                                 y=y,
                                 x=x)
                 if fig.get_supxlabel() in [""]+metadata_tuple:
-<<<<<<< HEAD
                     x, y = th.smart_suplabel(fig, "x")
                     ax_height_px = th.get_ax_height(fig)
                     xlabel = th.wrapped_text(fig, globals._metric_name[metric], ax_height_px, globals.fontsize_label)
-=======
-                    x, y = QA4SMPlotter._smart_suplabel(fig, "x")
-                    ax_height_px = QA4SMPlotter._get_ax_height(fig)
-                    xlabel = plm.wrapped_text(fig, globals._metric_name[metric], ax_height_px, globals.fontsize_label)
->>>>>>> 4c748fa5
                     fig.supxlabel(xlabel, 
                                 fontsize=globals.fontsize_label, 
                                 y=y, 
                                 x=x)   
             else:
                 if fig.get_supylabel() in [""]+metadata_tuple:
-<<<<<<< HEAD
                     x, y = th.smart_suplabel(fig, "y")
                     ax_width_px = th.get_ax_width(fig)
                     ylabel = th.wrapped_text(fig, globals._metric_name[metric], ax_width_px, globals.fontsize_label)
-=======
-                    x, y = QA4SMPlotter._smart_suplabel(fig, "y")
-                    ax_width_px = QA4SMPlotter._get_ax_width(fig)
-                    ylabel = plm.wrapped_text(fig, globals._metric_name[metric], ax_width_px, globals.fontsize_label)
->>>>>>> 4c748fa5
                     fig.supylabel(ylabel, 
                                 fontsize=globals.fontsize_label, 
                                 y=y,
                                 x=x)
                 if fig.get_supxlabel() in [""]+metadata_tuple:
-<<<<<<< HEAD
                     x, y = th.smart_suplabel(fig, "x")
                     ax_height_px = th.get_ax_height(fig)
                     xlabel = th.wrapped_text(fig, "metadata: " + globals.metadata[metadata_discrete][0] if metadata_discrete else "metadata: " + ", ".join(meta_names), ax_height_px, globals.fontsize_label)
-=======
-                    x, y = QA4SMPlotter._smart_suplabel(fig, "x")
-                    ax_height_px = QA4SMPlotter._get_ax_height(fig)
-                    xlabel = plm.wrapped_text(fig, "metadata: " + globals.metadata[metadata_discrete][0] if metadata_discrete else "metadata: " + ", ".join(meta_names), ax_height_px, globals.fontsize_label)
->>>>>>> 4c748fa5
                     fig.supxlabel(xlabel, 
                                 fontsize=globals.fontsize_label, 
                                 y=y, 
@@ -1548,24 +1195,12 @@
             if period not in globals.no_print_period:
                 title = f'{period}: {title}'
 
-<<<<<<< HEAD
         th.set_wrapped_title(fig, None, title, use_suptitle=True)
-=======
-        QA4SMPlotter._set_wrapped_title(fig, None, title, use_suptitle=True)
->>>>>>> 4c748fa5
         
         if globals.draw_logo:
             plm.add_logo_to_figure(
                 fig=fig,
-<<<<<<< HEAD
                 offset=globals.logo_offset_metadata_plots)
-=======
-                logo_path=globals.logo_pth,
-                position=globals.logo_position,
-                offset=globals.logo_offset_metadata_plots,
-                size=globals.logo_size,
-            )
->>>>>>> 4c748fa5
 
         if save_file:
             out_name = self._filenames_lut("metadata").format(
@@ -1644,6 +1279,9 @@
                     warnings.warn(
                         f"Too many boxes would be drawn in '{meta_type}` "
                         f"metadata-based `{metric}` plots. Neglected due to overcrowding")
+                elif "no valid measurement" in msg:
+                    warnings.warn(f"There are no valid measurements for this metric ({metric}) metadata ({meta_type}) combination "
+                         "therefore the creation of a plot is skipped.")
                 else:
                     warnings.warn(
                         f"'{meta_type}` metadata-based `{metric}` plot wasn't created.")
@@ -2108,19 +1746,14 @@
                     continue
 
             yield Var
-<<<<<<< HEAD
     
     def plot_cbp(
-=======
-
-    """def plot_cbp(
->>>>>>> 4c748fa5
         self,
         chosen_metric: str,
         stability: bool,
         out_name: Optional[Union[List, List[str]]] = None
     ) -> matplotlib.figure.Figure:
-        
+        """
         Plot a Clustered Boxplot for a chosen metric
 
         Parameters
@@ -2135,7 +1768,7 @@
         fig : matplotlib.figure.Figure
             the boxplot
 
-        
+        """
         anchor_list = None
 
         def get_metric_vars(
@@ -2156,38 +1789,11 @@
 
             return _dict
 
-<<<<<<< HEAD
-=======
-        def get_legend_entries(cbp_obj: ClusteredBoxPlot,
-                               generic_metric: str) -> Dict[str, str]:
-            unit = Var.metric_ds[1]["mu"]
-            _, _, _ scl_ref, _ = Var.get_varmeta()
-            return {
-                f'{Var.metric_ds[0]} & {Var.metric_ds[1]["short_name"]}':
-                cbp_obj.label_template.format(
-                    dataset_name=Var.metric_ds[1]["pretty_name"],
-                    unit=Var.metric_ds[1]["mu"])
-                for Var in get_metric_vars(generic_metric).values()
-            }
-        
-        def get_legend_entries_from_vars(cbp_obj: ClusteredBoxPlot, 
-                                         vars: dict) -> Dict[str, str]:
-            return {f'{i}':cbp_obj.label_template.format(
-                    dataset_name=Var.metric_ds[1]["pretty_name"], #Check if scaled for units
-                    unit=Var.metric_ds[1]["mu"] if not Var.get_varmeta()[3] else Var.get_varmeta()[3][1]["mu"]) if Var.metric_ds[1]['short_name'] in i 
-
-                    else self.cbp.label_template.format(
-                    dataset_name=Var.ref_ds[1]["pretty_name"],
-                    unit=Var.ref_ds[1]["mu"] if not Var.get_varmeta()[3] else Var.get_varmeta()[3][1]["mu"]) if Var.ref_ds[1]['short_name'] in i 
-
-                    else 'Dataset not in Data' for (i, Var) in vars.items()}
-
->>>>>>> 4c748fa5
         def sanitize_dataframe(df: pd.DataFrame,
                                column_threshold: float = 0.1,
                                row_threshold_fraction: float = 0.8,
                                keep_empty_cols: bool = True) -> pd.DataFrame:
-            
+            """
             Sanitizes a DataFrame by dropping columns and rows based on non-NaN thresholds.
 
             Parameters
@@ -2211,7 +1817,7 @@
             -------
             df_sanitized : pd.DataFrame
                 Sanitized DataFrame
-            
+            """
 
             min_non_nan_columns = int(column_threshold * len(df))
 
@@ -2258,7 +1864,6 @@
         if anchor_list is None or (isinstance(anchor_list, np.ndarray) and anchor_list.size == 0):
             anchor_list = self.cbp.anchor_list
 
-<<<<<<< HEAD
         cbp_fig = self.cbp.figure_template(incl_median_iqr_n_axs=False)
 
         metric_df = self.get_metric_df(chosen_metric)
@@ -2267,13 +1872,17 @@
         df_long = metric_df.stack(level=0, future_stack=True)
         df_long.index = df_long.index.set_names(["lat", "lon", "gpi", "dataset"])
         df_long = df_long.reset_index()
-        df_long = df_long.melt(id_vars=["lat", "lon", "gpi", "dataset"], var_name="year", value_name="value").sort_values("dataset", ascending=True)
+        df_long = df_long.melt(id_vars=["lat", "lon", "gpi", "dataset"], var_name="year", value_name="value").sort_values(["dataset", "year"], ascending=True)
         
         unique_combos = df_long["dataset"].unique()
         palette = get_palette_for(unique_combos)
 
         n_lines = len(cbp_fig.ax_box.lines)
-        box = sns.boxplot(x="year",
+        if len(df_long["value"]) == int(df_long["value"].isna().sum()):
+            raise PlotterError(f"There are no valid measurements for this metric ({chosen_metric}) "
+                            "therefore the creation of a plot is skipped.")
+    
+        box = plm.sns_custom_boxplot(x="year",
                               y="value",
                               hue="dataset",
                               data=df_long,
@@ -2286,7 +1895,16 @@
         plm.capsizing(box, n_lines)
             
         box.tick_params(labelsize=globals.fontsize_ticklabel)
-        cbp_fig.ax_box.legend(loc=plm.best_legend_pos_exclude_list(cbp_fig.ax_box), fontsize=globals.fontsize_legend)
+
+        # Check if duplicate legend entries
+        handles, labels = cbp_fig.ax_box.get_legend_handles_labels()
+        unique = dict(zip(labels, handles))
+
+        cbp_fig.ax_box.legend(unique.values(),
+                              unique.keys(),
+                              loc=th.best_legend_pos_exclude_list(cbp_fig.ax_box), 
+                              fontsize=globals.fontsize_legend, 
+                              ncol=(len(unique)-1)//5 + 1)
         
         Var = hdl.MetricVariable(varname=self.metrics_ds_grouped_lut()[chosen_metric][list(self.metrics_ds_grouped_lut()[chosen_metric].keys())[0]], global_attrs=self.ds.attrs)
         th.append_legend_title(cbp_fig, cbp_fig.ax_box, Var)
@@ -2315,100 +1933,6 @@
             cbp_fig.ax_box.set_xlim(ticks[0]-(ticks[1]-ticks[0])/2, ticks[-1]+(ticks[-1]-ticks[-2])/2)
         else:
             cbp_fig.ax_box.set_xlim((ticks[0]+ticks[-1]-globals.no_growth_th_v-1)/2, (ticks[0]+ticks[-1]+globals.no_growth_th_v+1)/2)
-=======
-        figwidth = globals.boxplot_width_vertical * (len(metric_df.columns) + 1
-                                            )  # otherwise it's too narrow
-        figsize = [figwidth, globals.boxplot_height_vertical]
-        fig_kwargs = {
-            'figsize': figsize,
-            'dpi': 'figure',
-            'bbox_inches': 'tight'
-        }
-
-        legend_entries = get_legend_entries_from_vars(cbp_obj=self.cbp,
-                                            vars=Vars)
-
-        cbp_fig = self.cbp.figure_template(incl_median_iqr_n_axs=False,
-                                           fig_kwargs=fig_kwargs)
-
-        legend_handles = []
-        df_whole = None
-        for dc_num, (dc_val_name, Var) in enumerate(Vars.items()):
-            _df = Var.values  # get the dataframe for the specific metric, potentially with NaNs
-            _df.columns = pd.MultiIndex.from_tuples([(f"{Var.get_varmeta()[0][0]} & {Var.get_varmeta()[1][0]}", l2) for l0, l1, l2 in Var.values.columns],
-                                                    names=["datasets", "time"])
-            if not stability:
-                _df = sanitize_dataframe(
-                    _df, keep_empty_cols=True)  # sanitize the dataframe
-            else:
-                _df = sanitize_dataframe(
-                    _df, keep_empty_cols=False)  # remove redundant columns
-
-            df_long = _df.stack(level=0)
-            df_long.index = df_long.index.set_names(["lat", "lon", "gpi", "dataset"])
-            df_long = df_long.reset_index()
-            df_long = df_long.melt(id_vars=["lat", "lon", "gpi", "dataset"], var_name="year", value_name="value")
-            if isinstance(df_whole, pd.DataFrame):
-                df_whole = pd.concat([df_whole, df_long], ignore_index=True)
-                df_long=None
-            else:
-                df_whole = df_long
-                df_long=None
-
-        box = sns.boxplot(x="year",
-                              y="value",
-                              hue="dataset",
-                              data=df_whole,
-                              palette="Set2",
-                              ax=cbp_fig.ax_box,
-                              showfliers=False,
-                              orient="v",
-                              widths=0.8/df_whole.dataset.nunique(),
-                              dodge=True)
-            
-        box.tick_params(labelsize=globals.fontsize_ticklabel)
-        cbp_fig.ax_box.legend(loc=plm.best_legend_pos_exclude_list(cbp_fig.ax_box), fontsize=globals.fontsize_legend)
-
-        cbp_fig.ax_box.legend(
-            handles=legend_handles,
-            loc=plm.best_legend_pos_exclude_list(cbp_fig.ax_box),
-            fontsize=globals.fontsize_legend)
-        
-        QA4SMPlotter._append_legend_title(cbp_fig, cbp_fig.ax_box, Var)
-
-        xtick_pos = self.cbp.centers_and_widths(anchor_list=anchor_list,
-                                                no_of_ds=1,
-                                                space_per_box_cluster=0.7,
-                                                rel_indiv_box_width=0.8)
-        cbp_fig.ax_box.set_xticks([])
-        cbp_fig.ax_box.set_xticklabels([])
-        cbp_fig.ax_box.set_xticks(xtick_pos[0].centers)
-
-        def get_xtick_labels(df: pd.DataFrame) -> List:
-            _count_dict = df.count().to_dict()
-            return [
-                f"{tsw[1]}\nEmpty" if count == 0 else f"{tsw[1]}"
-                for tsw, count in _count_dict.items()
-            ]
-
-        xtick_labels = get_xtick_labels(_df)
-
-        if len(xtick_labels) > 19 and stability:
-            xtick_labels = [label.replace("\n", " ") for label in xtick_labels]
-            cbp_fig.ax_box.set_xticklabels(xtick_labels)
-            cbp_fig.ax_box.tick_params(axis='x', rotation=315,
-                                       labelsize=globals.fontsize_ticklabel)
-        else:
-            cbp_fig.ax_box.set_xticklabels(xtick_labels)
-        cbp_fig.ax_box.tick_params(
-            axis='both',
-            labelsize=globals.fontsize_ticklabel)
-
-        _dummy_xticks = [
-            cbp_fig.ax_box.axvline(x=(a + b) / 2, color='lightgrey') for a, b
-            in zip(xtick_pos[0].centers[:-1], xtick_pos[0].centers[1:])
-        ]
->>>>>>> 4c748fa5
 
         title = self.create_title(Var, type='boxplot_basic')
 
@@ -2420,25 +1944,12 @@
                 out = 0
             return out
 
-<<<<<<< HEAD
         title = title + f' for the same {get_valid_gpis(metric_df)} out of {len(metric_df)} GPIs'
 
         th.set_wrapped_title(cbp_fig.fig, cbp_fig.ax_box, title)
 
         if globals.draw_logo:
             plm.add_logo_to_figure(fig=cbp_fig.fig)
-=======
-        title = title + f'\n for the same {get_valid_gpis(_df)} out of {len(metric_df)} GPIs\n'
-
-        cbp_fig.fig.suptitle(
-            title,
-            fontsize=globals.fontsize_title)
-
-        cbp_fig.ax_box.set_ylabel(
-            self.create_label(Var),
-            fontsize=globals.fontsize_label,
-        )
->>>>>>> 4c748fa5
 
         spth = [
             Path(
@@ -2456,222 +1967,5 @@
             ) for outname in spth
         ]
 
-<<<<<<< HEAD
-=======
-        return cbp_fig.fig"""
-    
-    def plot_cbp(
-        self,
-        chosen_metric: str,
-        stability: bool,
-        out_name: Optional[Union[List, List[str]]] = None
-    ) -> matplotlib.figure.Figure:
-        """
-        Plot a Clustered Boxplot for a chosen metric
-
-        Parameters
-        ----------
-        chosen_metric : str
-            name of the metric
-        out_name : str or list of str, optional
-            name of the output file. Default is None
-
-        Returns
-        -------
-        fig : matplotlib.figure.Figure
-            the boxplot
-
-        """
-        anchor_list = None
-
-        def get_metric_vars(
-                generic_metric: str) -> Dict[str, hdl.MetricVariable]:
-            _dict = {}
-
-            for dataset in self.get_datasets_from_df(metric_df):
-                for ds_combi, specific_metric in self.metrics_ds_grouped_lut(
-                )[generic_metric].items():
-                    if dataset in ds_combi:
-                        _Var = hdl.MetricVariable(varname=specific_metric,
-                                                  global_attrs=self.ds.attrs)
-                        if _Var.values == None:
-                            _Var.values = metric_df.loc[:,
-                                                        (dataset, slice(None))]
-
-                        _dict[(_Var.get_varmeta()[0][0], _Var.get_varmeta()[1][0])] = _Var
-
-            return _dict
-
-        def sanitize_dataframe(df: pd.DataFrame,
-                               column_threshold: float = 0.1,
-                               row_threshold_fraction: float = 0.8,
-                               keep_empty_cols: bool = True) -> pd.DataFrame:
-            """
-            Sanitizes a DataFrame by dropping columns and rows based on non-NaN thresholds.
-
-            Parameters
-            ----------
-            df : pd.DataFrame
-                DataFrame to sanitize
-
-            column_threshold : float, optional
-                Fraction of non-NaN values in a column to keep it. Default is 0.1
-
-            row_threshold_fraction : float, optional
-                Fraction of non-NaN values in a row to keep it. Default is 0.8
-
-            keep_empty_cols : bool
-                Whether to keep column names that have non-NaNs below the threshold, but fill them with exclusively NaN. Default is True.
-                This is done for the intra-annual metrics, where each month/season should be represented in the plot
-                even if there is no data for a specific month/dataset in the end. The opposite is true for stability metrics.
-                However if the sanitization leads to an empty dataframe the columns are kept to produce a plot.
-
-            Returns
-            -------
-            df_sanitized : pd.DataFrame
-                Sanitized DataFrame
-            """
-
-            min_non_nan_columns = int(column_threshold * len(df))
-
-            columns_to_keep = df.columns[df.notna().sum() >=
-                                         min_non_nan_columns]
-            columns_to_drop = df.columns[df.notna().sum() <
-                                         min_non_nan_columns]
-
-            df_sanitized = df[columns_to_keep]
-
-            min_non_nan_rows = int(row_threshold_fraction *
-                                   len(df_sanitized.columns))
-
-            df_sanitized = df_sanitized.dropna(thresh=min_non_nan_rows)
-            df_sanitized.dropna(inplace=True)
-
-            # Return early if we don't need to keep empty columns and have data
-            if not keep_empty_cols and not df_sanitized.empty:
-                return df_sanitized
-
-            for col in columns_to_drop:
-                df_sanitized[col] = np.nan
-
-            # Reorder the columns to match the original DataFrame
-            df_sanitized = df_sanitized[df.columns]
-
-            return df_sanitized
-
-        metric_df = self.get_metric_df(chosen_metric)
-        Vars = get_metric_vars(chosen_metric)
-        
-        anchor_list = None
-        if stability:
-            # get the first dataset to deduce the number of anchors - important for the boxplot setup
-            unique_groups = metric_df.columns.get_level_values(0).unique()
-            first_df = metric_df.loc[:,
-                                     metric_df.columns.get_level_values(0) ==
-                                     unique_groups[0]]
-            first_df = sanitize_dataframe(first_df, keep_empty_cols=False)
-            anchor_number = len(first_df.columns)
-            anchor_list = np.arange(anchor_number).astype(float)
-
-        # check also for empty anchor_list
-        if anchor_list is None or (isinstance(anchor_list, np.ndarray) and anchor_list.size == 0):
-            anchor_list = self.cbp.anchor_list
-
-        cbp_fig = self.cbp.figure_template(incl_median_iqr_n_axs=False)
-
-        metric_df = self.get_metric_df(chosen_metric)
-        metric_df.columns = pd.MultiIndex.from_tuples([(f"{l0[:1]} & {l1[:1]}", l2) for l0, l1, l2 in metric_df.columns],
-                                                    names=["datasets", "time"])
-        df_long = metric_df.stack(level=0, future_stack=True)
-        df_long.index = df_long.index.set_names(["lat", "lon", "gpi", "dataset"])
-        df_long = df_long.reset_index()
-        df_long = df_long.melt(id_vars=["lat", "lon", "gpi", "dataset"], var_name="year", value_name="value").sort_values("dataset", ascending=True)
-        
-        unique_combos = df_long["dataset"].unique()
-        palette = get_palette_for(unique_combos)
-
-        n_lines = len(cbp_fig.ax_box.lines)
-        box = sns.boxplot(x="year",
-                              y="value",
-                              hue="dataset",
-                              data=df_long,
-                              palette=palette,
-                              ax=cbp_fig.ax_box,
-                              showfliers=False,
-                              orient="v",
-                              widths=0.8/df_long.dataset.nunique(),
-                              dodge=True)
-        plm.capsizing(box, n_lines)
-            
-        box.tick_params(labelsize=globals.fontsize_ticklabel)
-        cbp_fig.ax_box.legend(loc=plm.best_legend_pos_exclude_list(cbp_fig.ax_box), fontsize=globals.fontsize_legend)
-        
-        Var = hdl.MetricVariable(varname=self.metrics_ds_grouped_lut()[chosen_metric][list(self.metrics_ds_grouped_lut()[chosen_metric].keys())[0]], global_attrs=self.ds.attrs)
-        QA4SMPlotter._append_legend_title(cbp_fig, cbp_fig.ax_box, Var)
-
-        # Styling of axis
-        cbp_fig.ax_box.set_ylabel(self.create_label(Var), fontsize=globals.fontsize_label)
-        cbp_fig.ax_box.xaxis.label.set_fontsize(globals.fontsize_label)
-
-        ticks = cbp_fig.ax_box.get_xticks()
-        midpoints = [(ticks[i] + ticks[i + 1]) / 2 for i in range(len(ticks) - 1)]
-        cbp_fig.ax_box.xaxis.set_minor_locator(plt.FixedLocator(midpoints))
-        cbp_fig.ax_box.grid(which='minor', color='gray', linestyle='dotted', linewidth=0.8)
-        cbp_fig.ax_box.grid(which='major', axis='y', color='gray', linestyle='-', linewidth=0.8)
-        cbp_fig.ax_box.grid(which='major', axis='x', visible=False)
-
-        # Increase fig dimensions for large amount of periods
-        n_periods = len(ticks)
-        if n_periods > globals.period_bin_th: 
-            dims = [globals.boxplot_width_vertical*n_periods/globals.period_bin_th,globals.boxplot_height_vertical]
-        else:
-            dims = [globals.boxplot_width_vertical,globals.boxplot_height_vertical]
-        cbp_fig.fig.set_figwidth(dims[0])
-        cbp_fig.fig.set_figheight(dims[1])
-
-        if len(ticks)>globals.no_growth_th_v:
-            cbp_fig.ax_box.set_xlim(ticks[0]-(ticks[1]-ticks[0])/2, ticks[-1]+(ticks[-1]-ticks[-2])/2)
-        else:
-            cbp_fig.ax_box.set_xlim((ticks[0]+ticks[-1]-globals.no_growth_th_v-1)/2, (ticks[0]+ticks[-1]+globals.no_growth_th_v+1)/2)
-
-        title = self.create_title(Var, type='boxplot_basic')
-
-        def get_valid_gpis(df: pd.DataFrame) -> int:
-
-            try:
-                out = list({x for x in df.count() if x > 0})[0]
-            except IndexError:  # if all values are NaN
-                out = 0
-            return out
-
-        title = title + f' for the same {get_valid_gpis(metric_df)} out of {len(metric_df)} GPIs'
-
-        QA4SMPlotter._set_wrapped_title(cbp_fig.fig, cbp_fig.ax_box, title)
-
-        if globals.draw_logo:
-            plm.add_logo_to_figure(
-                fig=cbp_fig.fig,
-                logo_path=globals.logo_pth,
-                position=globals.logo_position,
-                offset=globals.logo_offset_comp_plots,
-                size=globals.logo_size,
-            )
-
-        spth = [
-            Path(
-                f"{globals.CLUSTERED_BOX_PLOT_SAVENAME.format(metric = chosen_metric, filetype = 'png')}"
-            )
-        ]
-        if out_name:
-            spth = out_name
-
-        [
-            cbp_fig.fig.savefig(
-                fname=outname,
-                dpi="figure", 
-                bbox_inches='tight',
-            ) for outname in spth
-        ]
-
->>>>>>> 4c748fa5
         return cbp_fig.fig
+    