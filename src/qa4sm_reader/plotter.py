# -*- coding: utf-8 -*-
import re
from unittest.mock import DEFAULT
import warnings
from pathlib import Path
import os
from warnings import warn
import pandas as pd
import xarray as xr
from typing import Generator, Union, List, Tuple, Dict, Optional
import numpy as np
import itertools

import matplotlib.pyplot as plt
from matplotlib.pylab import f
import matplotlib
from matplotlib.patches import Rectangle
import seaborn as sns
from qa4sm_reader.colors import get_color_for, get_palette_for

from qa4sm_reader.img import QA4SMImg
import qa4sm_reader.globals as globals
from qa4sm_reader import plotting_methods as plm
from qa4sm_reader.plotting_methods import ClusteredBoxPlot, patch_styling, scale_figure_for_network_metadata_plot
from qa4sm_reader.exceptions import PlotterError
import qa4sm_reader.handlers as hdl
import qa4sm_reader.texthelpers as th
from qa4sm_reader.utils import note, filter_out_self_combination_tcmetric_vars

# Change of standard matplotlib parameters
matplotlib.rcParams['legend.framealpha'] = globals.legend_alpha
matplotlib.rcParams['boxplot.boxprops.linewidth'] = globals.boxplot_edgewidth
matplotlib.rcParams['boxplot.whiskerprops.linewidth'] = globals.boxplot_edgewidth
matplotlib.rcParams['boxplot.capprops.linewidth'] = globals.boxplot_edgewidth
matplotlib.rcParams['boxplot.medianprops.linewidth'] = globals.boxplot_edgewidth
<<<<<<< HEAD
=======

_old_boxplot = sns.boxplot

def custom_boxplot(*args, **kwargs):
    defaults = dict(
        boxprops=dict(edgecolor=globals.boxplot_edgecolor, linewidth=globals.boxplot_edgewidth),
        whiskerprops=dict(color=globals.boxplot_edgecolor, linewidth=globals.boxplot_edgewidth),
        capprops=dict(color=globals.boxplot_edgecolor, linewidth=globals.boxplot_edgewidth),
        medianprops=dict(color=globals.boxplot_edgecolor, linewidth=globals.boxplot_edgewidth),
    )
    for k, v in defaults.items():
        if k in kwargs:
            defaults[k].update(kwargs.pop(k))
    return _old_boxplot(*args, **kwargs, **defaults)

sns.boxplot = custom_boxplot
>>>>>>> ae358d90

class QA4SMPlotter:
    """
    Class to create image files of plots from the validation results in a QA4SMImage
    """

    def __init__(self, image: QA4SMImg, out_dir: str = None):
        """
        Create box plots from results in a qa4sm output file.

        Parameters
        ----------
        image : QA4SMImg
            The results object.
        out_dir : str, optional (default: None)
            Path to output generated plot. If None, defaults to the current working directory.
        """
        self.img = image
        self.out_dir = self.get_dir(out_dir=out_dir)

        self.ref = image.datasets.ref

        try:
            self.img.vars
        except AttributeError:
            raise PlotterError(
                "The initialized QA4SMImg object has not been loaded. 'load_data' needs "
                "to be set to 'True' in the initialization of the Image.")

    def get_dir(self, out_dir: str) -> Path:
        """Use output path if specified, otherwise same directory as the one storing the netCDF file"""
        # if out_dir and globals.DEFAULT_TSW not in out_dir:
        if out_dir:
            out_dir = Path(out_dir)  # use directory if specified
            if not out_dir.exists():
                os.makedirs(out_dir)  # make if not existing
        else:
            out_dir = self.img.filepath.parent  # use default otherwise

        return out_dir

    def _standard_filename(self, out_name: str, out_type: str = 'png') -> Path:
        """
        Standardized behaviour for filenames: if provided name has extension, it is kept; otherwise, it is saved as
        .png to self.out_dir

        Parameters
        ----------
        out_name : str
            output filename (with or without extension)
        out_type : str, optional
            contains file extensions to be plotted. If None, uses 'png'

        Returns
        -------
        outname: pathlib.Path
            correct path of the file
        """
        out_name = Path(out_name)
        # provide output directory
        out_path = self.out_dir.joinpath(out_name)

        # provide output file type
        if not out_path.suffix:
            if out_type[0] != '.':
                out_type = '.' + out_type
            out_path = out_path.with_suffix(out_type)

        return out_path

    @staticmethod
    def _box_caption(Var,
                     tc: bool = False,
                     short_caption: bool = False) -> str:
        """
        Create the dataset part of the box (axis) caption

        Parameters
        ----------
        Var: MetricVar
            variable for a metric
        tc: bool, default is False
            True if TC. Then, caption starts with "Other Data:"
        short_caption: bool, optional
            whether to use a shorter version of the caption

        Returns
        -------
        capt: str
            box caption
        """
        ref_meta, mds_meta, other_meta, _, sref_meta = Var.get_varmeta()
        ds_parts = []
        id, meta = mds_meta
        if tc:
            id, meta = other_meta  # show name of the OTHER dataset
        if short_caption:
            ds_parts.append(
                f"{ref_meta[0]} & {id}")
        else:
            ds_parts.append('Datasets: {} & {}'.format(
                ref_meta[0], id))
        capt = '\n and \n'.join(ds_parts)

        if tc:
            # Append calculation reference dataset for clearer naming
            capt = 'Other Data:\n' + capt
        return capt

    @staticmethod
    def _get_parts_name(Var, type='boxplot_basic') -> list:
        """
        Create parts for title according to the type of plot

        Parameters
        ----------
        Var: MetricVar
            variable for a metric
        type: str
            type of plot

        Returns
        -------
        parts: list of parts for title
        """
        
        parts = []
        ref, mds, other, _, sref = Var.get_varmeta()

        if type in ['boxplot_tc', 'mapplot_basic']:
<<<<<<< HEAD
            d = th.get_dataset_dict(Var) # Appends version number to pretty name if needed
            parts.extend([d[mds[0]]])
            parts.extend([d[ref[0]]])
        elif type == 'mapplot_tc':
            d = th.get_dataset_dict(Var) # Appends version number to pretty name if needed
=======
            d = QA4SMPlotter._get_dataset_dict(Var) # Appends version number to pretty name if needed
            parts.extend([d[mds[0]]])
            parts.extend([d[ref[0]]])
        elif type == 'mapplot_tc':
            d = QA4SMPlotter._get_dataset_dict(Var) # Appends version number to pretty name if needed
>>>>>>> ae358d90
            parts.extend([d[mds[0]]])
            for dss in Var.other_dss:
                parts.extend([d[dss[0]]])

        return parts

    @staticmethod
    def _titles_lut(type: str) -> str:
        """
        Lookup table for plot titles

        Parameters
        ----------
        type: str
            type of plot
        """
        titles = {
            'boxplot_basic':
            'Intercomparison of {}',
            'barplot_basic': 'Validation Errors',
            'mapplot_status': 'Validation Errors',
            'boxplot_tc':
            'Intercomparison of {} for {} with {}',
            'mapplot_basic':
            '{} for {} with {}',
            'mapplot_tc': '{} for {} with {} and {}',
            'metadata':
            'Intercomparison of {} by {}',
        }

        try:
            return titles[type]

        except KeyError:
            raise PlotterError(f"type '{type}' is not in the lookup table")

    @staticmethod
    def _filenames_lut(type: str) -> str:
        """
        Lookup table for file names

        Parameters
        ----------
        type: str
            type of plot
        """
        # we stick to old naming convention
        names = {
            'boxplot_basic': 'boxplot_{}',
            'barplot_basic': 'barplot_status',
            'mapplot_status': 'overview_status',
            'mapplot_common': 'overview_{}',
            'boxplot_tc': 'boxplot_{}_for_{}-{}',
            'mapplot_double': 'overview_{}-{}_and_{}-{}_{}',
            'mapplot_tc': 'overview_{}-{}_and_{}-{}_and_{}-{}_{}_for_{}-{}',
            'metadata': 'boxplot_{}_metadata_{}',
            'table': 'statistics_table',
        }

        try:
            return names[type]

        except KeyError:
            raise PlotterError(f"type '{type}' is not in the lookup table")

    def create_title(self, Var, type: str, period: str = None) -> str:
        """
        Create title of the plot

        Parameters
        ----------
        Var: MetricVar
            variable for a metric
        type: str
            type of plot
        """
        parts = [globals._metric_name[Var.metric]]
        parts.extend(self._get_parts_name(Var=Var, type=type))
        title = self._titles_lut(type=type).format(*parts)
        if period:
            if period not in globals.no_print_period:
                title = f'{period}: {title}'
        return title

    def create_filename(self, Var, type: str, period: str = None) -> str:
        """
        Create name of the file

        Parameters
        ----------
        Var: MetricVar
            variable for a metric
        type: str
            type of plot
        """
        name = self._filenames_lut(type=type)
        ref_meta, mds_meta, other_meta, _, sref_meta = Var.get_varmeta()
        # fetch parts of the name for the variable
        if type in ["barplot_basic", "mapplot_status"]:
            parts = []

        elif type not in ["mapplot_tc", "mapplot_double"]:
            parts = [Var.metric]
            if mds_meta:
                parts.extend([mds_meta[0], mds_meta[1]['short_name']])
        else:
            parts = [ref_meta[0], ref_meta[1]['short_name']]
            if type == "mapplot_tc":
                # necessary to respect old naming convention
                for dss in Var.other_dss:
                    parts.extend([dss[0], dss[1]['short_name']])
                parts.extend(
                    [Var.metric, mds_meta[0], mds_meta[1]['short_name']])
            parts.extend([mds_meta[0], mds_meta[1]['short_name'], Var.metric])

        name = name.format(*parts)
        if period:
            name = f'{period}_{name}'

        return name

    def _yield_values(
        self,
        metric: str,
        tc: bool = False,
        stats: bool = True,
        mean_ci: bool = True,
        short_caption = False
    ) -> Generator[pd.DataFrame, hdl.MetricVariable, pd.DataFrame]:
        """
        Get iterable with pandas dataframes for all variables of a metric to plot

        Parameters
        ----------
        metric: str
            metric name
        tc: bool, default is False
            True if TC. Then, caption starts with "Other Data:"
        stats: bool
            If true, append the statistics to the caption
        mean_ci: bool
            If True, 'Mean CI: {value}' is added to the caption
        short_caption: bool, optional
            whether to use a shorter version of the caption for df columns

        Yield
        -----
        df: pd.DataFrame with variable values and caption name
        Var: QA4SMMetricVariable
            variable corresponding to the dataframe
        ci: pd.DataFrame with "upper" and "lower" CI
        """
        Vars = self.img._iter_vars(type="metric",
                                   filter_parms={"metric": metric})

        if metric in globals.TC_METRICS:
            Vars = filter_out_self_combination_tcmetric_vars(Vars)

        for n, Var in enumerate(Vars):
            values = Var.values[Var.varname]
            # changes if it's a common-type Var
            if Var.g == 'common':
                box_cap_ds = 'All datasets'
            else:
                box_cap_ds = self._box_caption(Var, tc=tc, short_caption=short_caption)
            # setting in global for caption stats
            if globals.boxplot_printnumbers:
                box_cap = '{}'.format(box_cap_ds)
                if stats:
                    box_stats = plm._box_stats(values)
                    box_cap = box_cap + "\n{}".format(box_stats)
            else:
                box_cap = box_cap_ds
            df = values.to_frame(box_cap)
            
            ci = self.img.get_cis(Var)
            
            if ci:  # could be that variable doesn't have CIs - empty list
                ci = pd.concat(ci, axis=1)
                label = ""
                if mean_ci:
                    # get the mean CI range
                    diff = ci["upper"] - ci["lower"]
                    # Problem that nan values were making it impossiple to calculate the mean of the differences
                    # Therefore they were dropped before calculating means
                    # But if only nan-values were calculated no range could be calculated
                    try:
                        ci_range = float(diff.dropna().mean().mean())
                        label = "\nMean CI range: {:.2g}".format(ci_range) if ci_range>0.01 else "\nMean CI Range: <0.01"
                    except:
                        ci_range = "nan"
                        label = "\nMean CI range: nan".format(ci_range)
                df.columns = [df.columns[0] + label]
            else:
                ci = None
            # values are all Nan or NaNf - not plotted
            df_arr = df.to_numpy()
            if np.isnan(df_arr).all() or df_arr.size == 0:
                continue

            yield df, Var, ci

    @staticmethod
    def _get_dataset_dict(Var) -> dict:
        """
        Creates dict containing dataset ids as keys and pretty name (version) as values.
        version only gets appended if there are multiple datasets witth the same pretty name.
        
        Parameters
        ----------
        Var : QA4SMMetricVariable
            Var in the image to make the map for.

        Returns
        -------
        d : dict
            Dict containing id:f"{pretty_name+(version)}" key-value pairs.
        """
        dataset_ref = {Var.Datasets.ref_id:f"{Var.Datasets.ref["pretty_name"]}"}
        dataset_others = {Var.Datasets.others_id[i]:f"{Var.Datasets.others[i]["pretty_name"]}" for i in range(len(Var.Datasets.others))}
        d = dataset_ref | dataset_others
        # Append version number if there are multiple datasets with the same pretty name
        groups = {}
        for k, v in (d).items():
            groups.setdefault(v, []).append(k)

        for i in groups.keys():
            if len(groups[i])>1: 
                for j in groups[i]:
                    d[j] = d[j]+f" ({Var.Datasets.dataset_metadata(j)[1]["pretty_version"]})"
        return d
    
    @staticmethod
    def _get_legend_title(Var) -> str:
        """
        Creates a title for an existing legend from a QA4SMMetricVariable.

        Parameters
        ----------
        Var : QA4SMMetricVariable
            Var in the image to make the map for.

        Returns
        -------
        legend_title : String
            String containing the legend title
        """
        _, _, _, scale_ds, _ = Var.get_varmeta()
        d = QA4SMPlotter._get_dataset_dict(Var)
        
        # Append Unit
        for k in d.keys():
            d[k] = d[k]+f" [{Var.Datasets.dataset_metadata(k)[1]['mu'] if not scale_ds else scale_ds[1]["mu"]}]"
        
        legend_title = "Datasets:\n" + "\n".join(f"{k}: {v}" for k, v in (d).items())
        return legend_title
    
    @staticmethod
    def _append_legend_title(fig, ax, Var) -> tuple:
        """
        Appends a title to an existing legend from a QA4SMMetricVariable.

        Parameters
        ----------
        fig : matplotlib.figure.Figure
            The figure that contains the axes and legend.
        ax : matplotlib.axes.Axes
            The subplot axis containing the legend to modify.
        Var : QA4SMMetricVariable
            Variable object used to construct the legend title.

        Returns
        -------
        fig, ax : tuple
            The same figure and axis, with the legend title updated.
        """  
        legend = ax.get_legend()
        legend_title = QA4SMPlotter._get_legend_title(Var)

        # Change Size to same as rest of legend
        if len(legend.legend_handles) == 0:
            legend.set_title(legend_title, prop={'size': globals.fontsize_legend})
        else:
            fs = legend.get_texts()[0].get_fontsize()
            legend.set_title(legend_title, prop={'size': fs})

        legend._legend_box.align = "left"
        best_loc_with_title = plm.best_legend_pos_exclude_list(ax)

        # Step 4: move legend to new best position
        legend.set_loc(best_loc_with_title)

        return fig, ax
    
    @staticmethod
    def _smart_suptitle(fig, pad=globals.fontsize_title/2):
        """
        Compute position of Suptitle centeredd above axes.

        Parameters
        ----------
        fig : matplotlib.figure.Figure
            The figure object.
        pad : float
            Extra space (in fontsize) above the top axes title.
        """
        fig.canvas.draw() 

        top_positions = []
        for ax in fig.axes:
            if ax.get_visible():
                # get bounding box of the title in figure coordinates
                title = ax.title
                bbox = title.get_window_extent(renderer=fig.canvas.get_renderer())
                bbox_fig = bbox.transformed(fig.transFigure.inverted())
                top_positions.append(bbox_fig.y1 + title.get_fontsize()/(72*fig.get_figheight()))

        if top_positions:
            y = max(top_positions) + pad/(72*fig.get_figheight())
            y = min(y, 0.99) # So Suptitle always in Figure
        else:
            y = 0.99  # fallback if no axes
        # get center of axes or average of centers if multiple axes
        x = np.mean([(ax.get_position().x0+ax.get_position().x1)/2 for ax in fig.get_axes()[:globals.n_col_agg]])

        return x, y
    
    @staticmethod
    def _smart_suplabel(fig, axis, pad=globals.fontsize_label/2):
        """
        Compute position of suplabels centered according to axes.

        Parameters
        ----------
        fig : matplotlib.figure.Figure
            The figure object.
        axis : str
            Axis for which to calculate position.
        pad : float
            Extra space (in fontsize) above the top axes title.
        """
        fig.canvas.draw() 
        if axis == "x":
            bottom_positions = []
            for ax in fig.axes:
                if ax.get_visible():
                    renderer = fig.canvas.get_renderer()

                    # consider x-axis label and tick labels
                    xlabel_bbox = ax.xaxis.label.get_window_extent(renderer=renderer)
                    xtick_bboxes = [t.get_window_extent(renderer=renderer) for t in ax.xaxis.get_ticklabels() if t.get_text()]
                    
                    all_bboxes = [xlabel_bbox] + xtick_bboxes
                    all_bboxes_fig = [b.transformed(fig.transFigure.inverted()) for b in all_bboxes]
                    bottom_positions.append(min(b.y0 for b in all_bboxes_fig))

            if bottom_positions:
                y = min(bottom_positions) - globals.fontsize_label/(72*fig.get_figheight()) - pad/(72*fig.get_figheight())
            else:
                y = 0.01  # fallback
            x = np.mean([(ax.get_position().x0+ax.get_position().x1)/2 for ax in fig.get_axes()[:globals.n_col_agg]])
            return x, y
        elif axis == "y":
            left_positions = []
            for ax in fig.axes:
                if ax.get_visible():
                    renderer = fig.canvas.get_renderer()

                    # consider x-axis label and tick labels
                    ylabel_bbox = ax.yaxis.label.get_window_extent(renderer=renderer)
                    ytick_bboxes = [t.get_window_extent(renderer=renderer) for t in ax.yaxis.get_ticklabels() if t.get_text()]
                    
                    all_bboxes = [ylabel_bbox] + ytick_bboxes
                    all_bboxes_fig = [b.transformed(fig.transFigure.inverted()) for b in all_bboxes]
                    left_positions.append(min(b.x0 for b in all_bboxes_fig))

            if left_positions:
                x = min(left_positions) - globals.fontsize_label/(72*fig.get_figwidth()) - pad/(72*fig.get_figheight()) 
            else:
                x = 0.01  # fallback
            y = np.mean([(ax.get_position().y0+ax.get_position().y1)/2 for ax in fig.get_axes()[::globals.n_col_agg]])
            return x, y
        else: #fallback
            return 0.01, 0.01

    def _get_ax_width(fig) -> float:
        """Get horizontal distance of all axes in px. From left of first in row to right of last in row."""
        left = min([ax.get_position().x0 for ax in fig.get_axes()[:1]]) # Always the first ax
        right = max([ax.get_position().x1 for ax in fig.get_axes()])
        ax_width_px = fig.get_figwidth()*(right-left) * fig.dpi

        return ax_width_px
    
    def _get_ax_height(fig) -> float:
        """Get vertical distance of all axes in px. From bottom of column to top of column."""
        bottom = min([ax.get_position().y0 for ax in fig.get_axes()]) # Always the first ax
        top = max([ax.get_position().y1 for ax in fig.get_axes()])
        ax_height_px = fig.get_figheight()*(top-bottom) * fig.dpi

        return ax_height_px

    @staticmethod
    def _set_wrapped_title(fig, ax, title, fontsize=globals.fontsize_title,
                           pad=globals.title_pad, use_suptitle=False):
        """
        Set an axes or figure suptitle that automatically wraps to fit within figure width.
        
        Parameters
        ----------
        fig : matplotlib.figure.Figure
            The figure object.
        ax : matplotlib.axes.Axes
            The target axes (ignored if use_suptitle=True).
        title : str
            The title text.
        fontsize : int
            Font size of the title.
        pad : float
            Extra spacing from the plot, in points.
        use_suptitle : bool, optional
            If True, set a figure-wide suptitle instead of an axes title.
        """
        fig.canvas.draw()  # needed to get renderer

        # width between most left point and most right point in axesin inches * dpi = pixels
        ax_width_px = QA4SMPlotter._get_ax_width(fig)

        # estimate character width (rough, depends on font)
        wrapped = plm.wrapped_text(fig, title, ax_width_px, fontsize)

        if use_suptitle:
            x, y = QA4SMPlotter._smart_suptitle(fig)
            fig.suptitle(wrapped, fontsize=fontsize, y=y, x=x, ha="center", va="bottom")

        else:
            x, y = QA4SMPlotter._smart_suptitle(fig)
            ax.set_title(wrapped, fontsize=fontsize, pad=pad)

    def _boxplot_definition(self,
                            metric: str,
                            df: pd.DataFrame,
                            type: str,
                            period: str = None,
                            ci=None,
                            offset=0.07,
                            Var=None,
                            **kwargs) -> tuple:
        """
        Define parameters of plot

        Parameters
        ----------
        df: pd.DataFrame to plot
        type: str
            one of _titles_lut
        ci : list of Dataframes containing "upper" and "lower" CIs
        xticks: list
            caption to each boxplot (or triplet thereof)
        offset: float
            offset of boxplots
        Var: QA4SMMetricVariable, optional. Default is None
            Specified in case mds meta is needed
        """
        # plot label
        unit_ref = self.ref['short_name']

        _, _, _, scl_meta, sref_meta = Var.get_varmeta()
        parts = [globals._metric_name[metric]]
        label = "{}".format(*parts)
        figsize = [globals.boxplot_width_vertical, globals.boxplot_height_vertical]
        fig, ax = plm.boxplot(
            df=df,
            ci=ci,
            label=label,
            figsize=figsize,
        )
        if not Var:
            # when we only need reference dataset from variables (i.e. is the same):
            for Var in self.img._iter_vars(type="metric",
                                           filter_parms={"metric": metric}):
                Var = Var
                break
        if not type == "metadata":
            title = self.create_title(Var, type=type, period=period)
<<<<<<< HEAD
            th.set_wrapped_title(fig, ax[0], title)

        # Legendentries for Datasets
        fig, ax[0] = th.append_legend_title(fig, ax[0], Var)

        if globals.draw_logo:
            plm.add_logo_to_figure(fig=fig)
=======
            QA4SMPlotter._set_wrapped_title(fig, ax[0], title)

        # Legendentries for Datasets
        fig, ax[0] = QA4SMPlotter._append_legend_title(fig, ax[0], Var)

        if globals.draw_logo:
            plm.add_logo_to_figure(
                fig=fig,
                logo_path=globals.logo_pth,
                position=globals.logo_position,
                offset=globals.logo_offset_box_plots,
                size=globals.logo_size
            )
>>>>>>> ae358d90

        return fig, ax

    def _barplot_definition(self,
                            metric: str,
                            df: pd.DataFrame,
                            type: str,
                            period: str = None,
                            Var=None) -> tuple:
        """
        Define parameters of plot

        Parameters
        ----------
        df: pd.DataFrame to plot
        type: str
            one of _titles_lut
        metric : str
            metric that is collected from the file for all variables.
        Var: QA4SMMetricVariable, optional. Default is None
            Specified in case mds meta is needed
        """
        # plot label
        parts = [globals._metric_name[metric]]
        label = "{}".format(*parts)
        # otherwise it's too narrow
        figsize = [globals.boxplot_width_vertical, globals.boxplot_height_vertical]
        fig, ax = plm.barplot(df=df,
                              figsize=figsize,
                              label='# of validation errors')
        if not Var:
            # when we only need reference dataset from variables (i.e. is the same):
            for Var in self.img._iter_vars(type="metric",
                                           filter_parms={"metric": metric}):
                Var = Var
                break

        title = self.create_title(Var, type=type, period=period)
<<<<<<< HEAD
        th.set_wrapped_title(fig, ax, title)

        # add logo
        if globals.draw_logo:
            plm.add_logo_to_figure(fig=fig)
=======
        QA4SMPlotter._set_wrapped_title(fig, ax, title)

        # add logo
        if globals.draw_logo:
            plm.add_logo_to_figure(
                fig=fig,
                logo_path=globals.logo_pth,
                position=globals.logo_position,
                offset=globals.logo_offset_box_plots,
                size=globals.logo_size
            )
>>>>>>> ae358d90

    def _save_plot(self,
                   out_name: str,
                   out_types: Optional[Union[List[str], str]] = 'png') -> list:
        """
        Save plot with name to self.out_dir

        Parameters
        ----------
        out_name: str
            name of output file
        out_types: str or list of str, Optional
            extensions which the files should be saved in. Default is 'png'

        Returns
        -------
        fnames: list of file names with all the extensions
        """
        fnames = []
        if isinstance(out_types, str):
            out_types = [out_types]
        for ext in out_types:
            fname = self._standard_filename(out_name, out_type=ext)
            if fname.exists():
                #necessary? is overwriting it anyway so i get notified that i deleted something
                warn(f'Overwriting file {fname.name}') 
            try:
                plt.savefig(fname, dpi='figure', bbox_inches='tight')
            except ValueError:
                continue
            fnames.append(fname.absolute())

        return fnames

    def boxplot_basic(self,
                      metric: str,
                      period: str = None,
                      out_name: str = None,
                      out_types: Optional[Union[List[str], str]] = 'png',
                      save_files: bool = False,
                      **plotting_kwargs) -> Union[list, None]:
        """
        Creates a boxplot for common and double metrics. Saves a figure and
        returns Matplotlib fig and ax objects for further processing.

        Parameters
        ----------
        metric : str
            metric that is collected from the file for all datasets and combined
            into one plot.
        out_name: str
            name of output file
        out_types: str or list of str, Optional
            extensions which the files should be saved in. Default is 'png'
        save_files: bool, optional. Default is False
            wether to save the file in the output directory
        plotting_kwargs: arguments for _boxplot_definition function

        Returns
        -------
        fnames: list of file names with all the extensions
        """
        fnames, values = [], []
        ci = {}
        # we take the last iterated value for Var and use it for the file name
        for df, Var, var_ci in self._yield_values(metric=metric, short_caption=False):
            values.append(df)
            if var_ci is not None:
                ci[f"{Var.ref_ds[0]} & {Var.metric_ds[0]}"] = var_ci

        # handle empty results
        if not values:
            return None
        # put all Variables in the same dataframe
        values = pd.concat(values, axis=1)
        values = values.reset_index().melt(id_vars = ["lat", "lon", "gpi"], var_name = "label", value_name="value").sort_values("label")
        values["dataset"] = [values["label"][i].split("\n")[0].replace("Datasets: ", "") for i in values.index]

        # create plot
        fig, ax = self._boxplot_definition(metric=metric,
                                           df=values,
                                           type='boxplot_basic',
                                           period=period,
                                           ci=ci,
                                           Var=Var,
                                           **plotting_kwargs)
        if not out_name:
            out_name = self.create_filename(Var,
                                            type='boxplot_basic',
                                            period=period)
        # save or return plotting objects
        if save_files:
            fnames.extend(self._save_plot(out_name, out_types=out_types))
            plt.close('all')

            return fnames

        else:
            return fig, ax
        
    def boxplot_tc(self,
                   metric: str,
                   period: str = None,
                   out_name: str = None,
                   out_types: Optional[Union[List[str], str]] = 'png',
                   save_files: bool = False,
                   **plotting_kwargs) -> list:
        """
        Creates a boxplot for TC metrics. Saves a figure and returns Matplotlib fig and ax objects for
        further processing.

        Parameters
        ----------
        metric : str
            metric that is collected from the file for all datasets and combined
            into one plot.
        out_name: str
            name of output file
        out_types: str or list of str, Optional
            extensions which the files should be saved in. Default is 'png'
        save_files: bool, optional. Default is False
            wether to save the file in the output directory
        plotting_kwargs: arguments for _boxplot_definition function

        Returns
        -------
        fnames: list of file names with all the extensions
        """
        fnames = []
        # group Vars and CIs relative to the same dataset
        metric_tc, ci = {}, {}

        for df, Var, var_ci in self._yield_values(metric=metric, tc=True):
            id = Var.metric_ds[0]
            ref_ds, metric_ds, other_ds, _, _ = Var.get_varmeta()
            if var_ci is not None:
                # var_ci["dataset"] = [f"{ref_ds[0]} & {other_ds[0]}" for i in range(len(var_ci))]
                if id in ci.keys():
                    ci[id][f"{ref_ds[0]} & {other_ds[0]}"]=var_ci
                else:
                    ci[id] = {f"{ref_ds[0]} & {other_ds[0]}":var_ci}
            if id in metric_tc.keys():
                metric_tc[id][0].append(df)
            else:
                metric_tc[id] = [df], Var

        for id, values in metric_tc.items():
            dfs, Var = values
            df = pd.concat(dfs)
            df = df.reset_index().melt(id_vars = ["lat", "lon", "gpi"], var_name = "label", value_name="value").sort_values("label")
            # df["dataset"] = f"{Var.ref_ds[0]} & {Var.metric_ds[0]}" 
            df["dataset"] = [df["label"][i].split("\n")[1].replace("Datasets: ", "") for i in df.index] 
            # Because the plots have to be generated in comparions with each pair of other data in tc so ifthere are 5 datasets i calculate the tc for 1 with 0-2, 0-3, 0-4
            # values are all Nan or NaNf - not plotted
            if np.isnan(df["value"].to_numpy()).all():
                continue
            # necessary if statement to prevent key error when no CIs are in the netCDF
            if ci:
                ci_id = ci[id]
            else:
                ci_id = None
            # create plot
            fig, ax = self._boxplot_definition(metric=metric,
                                               df=df,
                                               ci=ci_id,
                                               type='boxplot_tc',
                                               period=period,
                                               Var=Var,
                                               **plotting_kwargs)
            # save. Below workaround to avoid same names
            if not out_name:
                save_name = self.create_filename(Var,
                                                 type='boxplot_tc',
                                                 period=period)
            else:
                save_name = out_name
            # save or return plotting objects
            if save_files:
                fnames.extend(self._save_plot(save_name, out_types=out_types))
                plt.close('all')

        if save_files:
            return fnames

    def barplot(
        self,
        metric: str,
        period: str = None,
        out_types: Optional[Union[List[str], str]] = 'png',
        save_files: bool = False,
    ) -> Union[list, None]:
        """
        Creates a barplot of validation errors betweeen two or three datasets.
        Saves a figure and returns Matplotlib fig and ax objects for
        further processing.

        Parameters
        ----------
        metric : str
            metric that is collected from the file for all datasets.
        out_types: str or list of str, Optional
            extensions which the files should be saved in. Default is 'png'
        save_files: bool, optional. Default is False
            wether to save the file in the output directory

        Returns
        -------
        fnames: list of file names with all the extensions
        """
        fnames, values = [], []
        # we take the last iterated value for Var and use it for the file name
        for values, Var, _ in self._yield_values(metric=metric):
            # handle empty results
            if values.empty:
                return None

            if len(self.img.triple) and Var.g == 'pairwise':
                continue

            ref_meta, mds_meta, other_meta, _, sref_meta = Var.get_varmeta()

            self._barplot_definition(metric=metric,
                                     df=values,
                                     type='barplot_basic',
                                     period=period,
                                     Var=Var)

            out_name = self.create_filename(Var,
                                            type='barplot_basic',
                                            period=period)
            # save or return plotting objects
            if save_files:
                fnames.extend(self._save_plot(out_name, out_types=out_types))
                plt.close('all')

        if fnames:
            return fnames

    def mapplot_var(
        self,
        Var,
        period: str = None,
        out_types: Optional[Union[List[str], str]] = 'png',
        save_files: bool = False,
        compute_dpi: bool = True,
        **style_kwargs,
    ) -> Union[list, Tuple[matplotlib.figure.Figure, matplotlib.axes.Axes]]:
        """
        Plots values to a map, using the values as color. Plots a scatterplot for
        ISMN and a image plot for other input values.

        Parameters
        ----------
        Var : QA4SMMetricVariable
            Var in the image to make the map for.
        out_name: str
            name of output file
        out_types: str or list of str, Optional
            extensions which the files should be saved in. Default is 'png'
        save_files: bool, optional. Default is False
            wether to save the file in the output directory
        compute_dpi : bool, optional. Default is True.
            if selected, the output resolution of the image is
            calculated on the basis of the resolution of the
            reference dataset and the extent of the validation
            (i.e., high resolution, global validations will
            have the maximum available dpi).
            Otherwise, high resolution datasets are assigned the
            maximum dpi as per globals.max_dpi
        style_kwargs: arguments for mapplot function

        Returns
        -------
        fnames: list of file names with all the extensions
        """
        fnames = []
        ref_meta, mds_meta, other_meta, scl_meta, sref_meta = Var.get_varmeta()
        metric = Var.metric
        ref_grid_stepsize = self.img.ref_dataset_grid_stepsize
        res, unit = self.img.res_info.values()
        extent = self.img.extent

        if res is not None:
            if compute_dpi and extent is not None:
                dpi = plm.output_dpi(
                    res,
                    unit,
                    extent,
                )

                style_kwargs["dpi"] = dpi

            elif not compute_dpi and unit == "km" and res <= 1:
                style_kwargs["dpi"] = globals.dpi_max

        # get the short_name of the scaling reference
        scl_short = None
        if scl_meta:
            scl_short = scl_meta[1]['short_name']

        is_scattered = Var.attrs.get('val_is_scattered_data') == 'True'
        # create mapplot
        fig, ax = plm.mapplot(
            df=Var.values[Var.varname],
            metric=metric,
            ref_short=sref_meta[1]['short_name'],
            ref_grid_stepsize=ref_grid_stepsize,
            plot_extent=
            None,  # if None, extent is automatically adjusted (as opposed to img.extent)
            scl_short=scl_short,
            is_scattered=is_scattered,
            **style_kwargs)

        # title and plot settings depend on the metric group
        if Var.varname.startswith('status'):
            title = self.create_title(Var=Var,
                                      type='mapplot_status',
                                      period=period)
            save_name = self.create_filename(Var=Var,
                                             type="mapplot_status",
                                             period=period)
        elif Var.g == 'common':
            title = "{} between all datasets".format(
                globals._metric_name[metric])
            if period:
                if period not in globals.no_print_period:
                    title = f'{period}: {title}'
            save_name = self.create_filename(Var,
                                             type='mapplot_common',
                                             period=period)
        elif Var.g == 'pairwise' or Var.g == 'pairwise_stability':
            title = self.create_title(Var=Var,
                                      type='mapplot_basic',
                                      period=period)
            save_name = self.create_filename(Var,
                                             type='mapplot_double',
                                             period=period)
        else:
            title = self.create_title(Var=Var,
                                      type='mapplot_tc',
                                      period=period)
            save_name = self.create_filename(Var,
                                             type='mapplot_tc',
                                             period=period)

        # use title for plot, make logo
<<<<<<< HEAD
        th.set_wrapped_title(fig, ax, title)

        if globals.draw_logo:
            plm.add_logo_to_figure(fig=fig)
=======
        QA4SMPlotter._set_wrapped_title(fig, ax, title)

        if globals.draw_logo:
            plm.add_logo_to_figure(
                fig=fig,
                logo_path=globals.logo_pth,
                position=globals.logo_position,
                size=globals.logo_size
            )
>>>>>>> ae358d90

        # save file or just return the image
        if save_files:
            fnames.extend(self._save_plot(save_name, out_types=out_types))
            plt.close('all')
            return fnames

        else:
            return fig, ax

    def mapplot_metric(self,
                       metric: str,
                       period: str = None,
                       out_types: Optional[Union[List[str], str]] = 'png',
                       save_files: bool = False,
                       **plotting_kwargs) -> list:
        """
        Mapplot for all variables for a given metric in the loaded file.

        Parameters
        ----------
        metric : str
            Name of a metric. File is searched for variables for that metric.
        out_types: str or list of str, Optional
            extensions which the files should be saved in. Default is 'png'
        save_files: bool, optional. Default is False
            wether to save the file in the output directory
        plotting_kwargs: arguments for mapplot function

        Returns
        -------
        fnames : list
            List of files that were created
        """
        fnames = []
        for Var in self.img._iter_vars(type="metric",
                                       filter_parms={"metric": metric}):
            if len(self.img.triple
                   ) and Var.g == 'pairwise' and metric == 'status':
                continue
            if not (np.isnan(Var.values.to_numpy()).all() or Var.is_CI):
                fns = self.mapplot_var(Var,
                                       period=period,
                                       out_types=out_types,
                                       save_files=save_files,
                                       **plotting_kwargs)
            # values are all Nan or NaNf - not plotted
            else:
                continue
            if save_files:
                fnames.extend(fns)
                plt.close('all')

        if fnames:
            return fnames

    def plot_metric(self,
                    metric: str,
                    period: str = None,
                    out_types: Optional[Union[List[str], str]] = 'png',
                    save_all: bool = True,
                    **plotting_kwargs) -> tuple:
        """
        Plot and save boxplot and mapplot for a certain metric

        Parameters
        ----------
        metric: str
            name of the metric
        out_types: str or list
            extensions which the files should be saved in
        save_all: bool, optional. Default is True.
            all plotted images are saved to the output directory
        plotting_kwargs: arguments for mapplot function.
        """
        fnames_bplot = None
        Metric = self.img.metrics[metric]

        fnames_mapplot = None
        if Metric.name == 'status':
            fnames_bplot = self.barplot(metric='status',
                                        period=period,
                                        out_types=out_types,
                                        save_files=save_all)

        elif Metric.g == 'common' or Metric.g == 'pairwise' or Metric.g == 'pairwise_stability':
            fnames_bplot = self.boxplot_basic(metric=metric,
                                              period=period,
                                              out_types=out_types,
                                              save_files=save_all,
                                              **plotting_kwargs)
        elif Metric.g == 'triple':
            fnames_bplot = self.boxplot_tc(metric=metric,
                                           period=period,
                                           out_types=out_types,
                                           save_files=save_all,
                                           **plotting_kwargs)
        if period == globals.DEFAULT_TSW:
            fnames_mapplot = self.mapplot_metric(metric=metric,
                                                 period=period,
                                                 out_types=out_types,
                                                 save_files=save_all,
                                                 **plotting_kwargs)

        return fnames_bplot, fnames_mapplot

    def meta_single(self,
                    metric: str,
                    metadata: str,
                    df: pd.DataFrame = None,
                    axis=None,
                    plot_type: str = "catplot",
                    **plotting_kwargs) -> Union[tuple, None]:
        """
        Boxplot of a metric grouped by the given metadata.

        Parameters
        ----------
        metric : str
            specified metric
        metadata : str
            specified metadata
        df : pd.DataFrame, optional
            metric values can be specified, in which case they will be used from here and
            not parsed from the metric name
        axis : matplotlib.axes.Axis, optional
            if provided, the function will create the plot on the specified axis
        plot_type : str, default is 'catplot'
            one of 'catplot' or 'multiplot', defines the type of plots for the 'classes' and 'continuous'
            metadata types
        plotting_kwargs:
            Keyword arguments for the plotting function


        Returns
        -------
        fig : matplotlib.figure.Figure
            the boxplot
        ax : matplotlib.axes.Axes
        """

        values = []
        for data, Var, var_ci in self._yield_values(metric=metric,
                                                    stats=False,
                                                    mean_ci=False,
                                                    short_caption=True):
            values.append(data)
        if not values:
            raise PlotterError(f"No valid values for {metric}")
        values = pd.concat(values, axis=1)

        # override values from metric
        if df is not None:
            values = df

        # get meta and select only metric values with metadata available
        meta_values = self.img.metadata[metadata].values.dropna()
        values = values.reindex(index=meta_values.index)

        # For tca with > 3 datasets, it can be that the same metric comes
        # from different combinations of datasets, in that case take average
        # the different versions
        for col in np.unique(values.columns):
            loc = np.where(values.columns == col)[0]
            if len(loc) == 1:
                continue
            else:
                colmean = values.pop(col).mean(axis=1, skipna=True)
                values[col] = colmean

        out = plm.boxplot_metadata(df=values,
                                   metadata_values=meta_values,
                                   ax_label=Var.Metric.pretty_name,
                                   axis=axis,
                                   plot_type=plot_type,
                                   **plotting_kwargs)
        
        if out:
<<<<<<< HEAD
            out = th.append_legend_title(out[0], out[1], Var)
=======
            out = QA4SMPlotter._append_legend_title(out[0], out[1], Var)
>>>>>>> ae358d90

        if axis is None:
            fig, ax = out

            return fig, ax

    def meta_combo(
        self,
        metric: str,
        metadata: str,
        metadata_discrete: str,
        **plotting_kwargs,
    ):
        """
        Cross-boxplot between two given metadata types

        Parameters
        ----------
        metric : str
            specified metric
        metadata: str
            'continuous' or 'classes' metadata which provides the number of subplots (bins)
        metadata_discrete : str
            'discrete' metadata which is shown in the subplots

        Returns
        -------
        fig : matplotlib.figure.Figure
            the boxplot
        ax : matplotlib.axes.Axes
        """
        values = []
        for df, Var, ci in self._yield_values(metric=metric,
                                              stats=False,
                                              mean_ci=False,
                                              short_caption=True):
            values.append(df)
        if not values:
            raise PlotterError(f"No valid values for {metric}")
        values = pd.concat(values, axis=1)

        metric_name = globals._metric_name[metric]

        Meta_cont = self.img.metadata[metadata]
        meta_values = Meta_cont.values.dropna()

        bin_funct = plm.bin_function_lut(globals.metadata[metadata][2])
        kwargs = dict()
        if 'meta_boxplot_min_samples' in plotting_kwargs:
            kwargs['min_size'] = plotting_kwargs['meta_boxplot_min_samples']

        binned_values = bin_funct(df=values,
                                  metadata_values=meta_values,
                                  meta_key=metadata,
                                  **kwargs)
        if binned_values is None:
            raise PlotterError(
                f"Could not bin metadata {metadata} with function {bin_funct}")

        values_subset = {
            a_bin: values.reindex(index=binned_values[a_bin].index)
            for a_bin in binned_values.keys()
        }
        kwargs = {
            "metric": metric,
            "metadata": metadata_discrete,
            "n_bins": len(set(self.img.metadata[metadata_discrete].values.dropna()[self.img.metadata[metadata_discrete].values.dropna().keys()[0]]))}

        plotting_kwargs.update(kwargs)
        fig, axes = plm.aggregate_subplots(to_plot=values_subset,
                                           funct=self.meta_single,
                                           **plotting_kwargs)
        
        # Append Legend Title
        if isinstance(axes, plt.Axes):   # single axes case
            ax_first = axes
        else:
            ax_first = axes.flat[0]

<<<<<<< HEAD
        ax_first.legend(fontsize=globals.fontsize_legend, 
                        ncol=(len(ax_first.get_legend_handles_labels()[0])-1)//5 + 1).set_loc("upper left")
        _, ax_first = th.append_legend_title(fig, ax_first, Var)
=======
        ax_first.legend(fontsize=globals.fontsize_legend).set_loc("upper left")
        _, ax_first = QA4SMPlotter._append_legend_title(fig, ax_first, Var)
>>>>>>> ae358d90
        
        return fig, axes

    def plot_metadata(self,
                      metric: str,
                      metadata: str,
                      metadata_discrete: str = None,
                      save_file: bool = False,
                      out_types: Optional[Union[List[str], str]] = 'png',
                      period: str = None,
                      **plotting_kwargs):
        """
        Wrapper built around the 'meta_single' or 'meta_combo' functions to produce a metadata-based boxplot of a
        metric.

        Parameters
        ----------
        metric : str
            name of metric to plot
        metadata : str
            name of metadata to subdivide the metric results
        metadata_discrete : str
            name of the metadata of the type 'discrete'
        save_file : bool, optional
            whether to save the plot to the output directory. Default is False
        out_types : str or list of str, optional
            extensions which the files should be saved in. Default is 'png'
        period: str, optional
            temporal sub-window to use

        Retrun
        ------
        fig : matplotlib.figure.Figure
            the boxplot
        ax : matplotlib.axes.Axes
        """
        fnames = []
        if metadata_discrete is None:
            fig, ax = self.meta_single(metric=metric,
                                       metadata=metadata,
                                       **plotting_kwargs)
            metadata_tuple = [metadata]

        else:
            metadata_tuple = [metadata, metadata_discrete]
            if not any(globals.metadata[i][2] == "discrete"
                       for i in metadata_tuple):
                raise ValueError(
                    "One of the provided metadata names should correspond to the 'discrete' type, see globals.py"
                )
            if all(globals.metadata[i][2] == "discrete"
                   for i in metadata_tuple):
                raise ValueError(
                    "At least one of the provided metadata should not be of the 'continuous' type"
                )
            fig, ax = self.meta_combo(metric=metric,
                                      metadata=metadata,
                                      metadata_discrete=metadata_discrete,
                                      **plotting_kwargs)
        meta_names = [globals.metadata[i][0] for i in metadata_tuple]
        title = self._titles_lut("metadata").format(
            globals._metric_name[metric], ", ".join(meta_names),
            self.img.datasets.ref["pretty_title"])
        
        # Appending labels for metadata Axis
        if isinstance(ax, plt.Axes):   # Only for single metadata plots, distracting in multiple subplots
            if ax.get_ylabel() in [""]+metadata_tuple:
<<<<<<< HEAD
                ax_width_px = th.get_ax_width(fig)
                ylabel = th.wrapped_text(fig, "metadata: " + globals.metadata[metadata_discrete][0] if metadata_discrete else "metadata: " + ", ".join(meta_names), ax_width_px, globals.fontsize_label)
                ax.set_ylabel(ylabel, fontsize = globals.fontsize_label)
            elif ax.get_xlabel() == [""]+metadata_tuple:
                ax_height_px = th.get_ax_height(fig)
                xlabel = th.wrapped_text(fig, "metadata: " + globals.metadata[metadata_discrete][0] if metadata_discrete else "metadata: " + ", ".join(meta_names), ax_height_px, globals.fontsize_label)
=======
                ax_width_px = QA4SMPlotter._get_ax_width(fig)
                ylabel = plm.wrapped_text(fig, "metadata: " + globals.metadata[metadata_discrete][0] if metadata_discrete else "metadata: " + ", ".join(meta_names), ax_width_px, globals.fontsize_label)
                ax.set_ylabel(ylabel, fontsize = globals.fontsize_label)
            elif ax.get_xlabel() == [""]+metadata_tuple:
                ax_height_px = QA4SMPlotter._get_ax_height(fig)
                xlabel = plm.wrapped_text(fig, "metadata: " + globals.metadata[metadata_discrete][0] if metadata_discrete else "metadata: " + ", ".join(meta_names), ax_height_px, globals.fontsize_label)
>>>>>>> ae358d90
                ax.set_xlabel(xlabel, fontsize = globals.fontsize_label)
        
        elif isinstance(ax, np.ndarray):
            for axis in ax.flat:
                axis.set_ylabel, axis.set_xlabel = "", ""

            if len(ax)==1:
                if fig.get_supylabel() in [""]+metadata_tuple:
<<<<<<< HEAD
                    x, y = th.smart_suplabel(fig, "y")
                    ax_width_px = th.get_ax_width(fig)
                    ylabel = th.wrapped_text(fig, "metadata: " + globals.metadata[metadata_discrete][0] if metadata_discrete else "metadata: " + ", ".join(meta_names), ax_width_px, globals.fontsize_label)
=======
                    x, y = QA4SMPlotter._smart_suplabel(fig, "y")
                    ax_width_px = QA4SMPlotter._get_ax_width(fig)
                    ylabel = plm.wrapped_text(fig, "metadata: " + globals.metadata[metadata_discrete][0] if metadata_discrete else "metadata: " + ", ".join(meta_names), ax_width_px, globals.fontsize_label)
>>>>>>> ae358d90
                    fig.supylabel(ylabel, 
                                fontsize=globals.fontsize_label, 
                                y=y,
                                x=x)
                if fig.get_supxlabel() in [""]+metadata_tuple:
<<<<<<< HEAD
                    x, y = th.smart_suplabel(fig, "x")
                    ax_height_px = th.get_ax_height(fig)
                    xlabel = th.wrapped_text(fig, globals._metric_name[metric], ax_height_px, globals.fontsize_label)
=======
                    x, y = QA4SMPlotter._smart_suplabel(fig, "x")
                    ax_height_px = QA4SMPlotter._get_ax_height(fig)
                    xlabel = plm.wrapped_text(fig, globals._metric_name[metric], ax_height_px, globals.fontsize_label)
>>>>>>> ae358d90
                    fig.supxlabel(xlabel, 
                                fontsize=globals.fontsize_label, 
                                y=y, 
                                x=x)   
            else:
                if fig.get_supylabel() in [""]+metadata_tuple:
<<<<<<< HEAD
                    x, y = th.smart_suplabel(fig, "y")
                    ax_width_px = th.get_ax_width(fig)
                    ylabel = th.wrapped_text(fig, globals._metric_name[metric], ax_width_px, globals.fontsize_label)
=======
                    x, y = QA4SMPlotter._smart_suplabel(fig, "y")
                    ax_width_px = QA4SMPlotter._get_ax_width(fig)
                    ylabel = plm.wrapped_text(fig, globals._metric_name[metric], ax_width_px, globals.fontsize_label)
>>>>>>> ae358d90
                    fig.supylabel(ylabel, 
                                fontsize=globals.fontsize_label, 
                                y=y,
                                x=x)
                if fig.get_supxlabel() in [""]+metadata_tuple:
<<<<<<< HEAD
                    x, y = th.smart_suplabel(fig, "x")
                    ax_height_px = th.get_ax_height(fig)
                    xlabel = th.wrapped_text(fig, "metadata: " + globals.metadata[metadata_discrete][0] if metadata_discrete else "metadata: " + ", ".join(meta_names), ax_height_px, globals.fontsize_label)
=======
                    x, y = QA4SMPlotter._smart_suplabel(fig, "x")
                    ax_height_px = QA4SMPlotter._get_ax_height(fig)
                    xlabel = plm.wrapped_text(fig, "metadata: " + globals.metadata[metadata_discrete][0] if metadata_discrete else "metadata: " + ", ".join(meta_names), ax_height_px, globals.fontsize_label)
>>>>>>> ae358d90
                    fig.supxlabel(xlabel, 
                                fontsize=globals.fontsize_label, 
                                y=y, 
                                x=x)       

        if period:  #$$
            if period not in globals.no_print_period:
                title = f'{period}: {title}'

<<<<<<< HEAD
        th.set_wrapped_title(fig, None, title, use_suptitle=True)
=======
        QA4SMPlotter._set_wrapped_title(fig, None, title, use_suptitle=True)
>>>>>>> ae358d90
        
        if globals.draw_logo:
            plm.add_logo_to_figure(
                fig=fig,
<<<<<<< HEAD
                offset=globals.logo_offset_metadata_plots)
=======
                logo_path=globals.logo_pth,
                position=globals.logo_position,
                offset=globals.logo_offset_metadata_plots,
                size=globals.logo_size,
            )
>>>>>>> ae358d90

        if save_file:
            out_name = self._filenames_lut("metadata").format(
                metric, "_and_".join(metadata_tuple))
            if period:
                out_name = f'{period}_{out_name}'
            fnames.extend(self._save_plot(out_name, out_types=out_types))
            plt.close('all')
            return fnames

        else:
            return fig, ax

    def plot_save_metadata(
        self,
        metric,
        out_types: Optional[Union[List[str], str]] = 'png',
        meta_boxplot_min_samples: int = 5,
        period: str = None,
    ):
        """
        Plots and saves three metadata boxplots per metric (defined in globals.py):

        1. Boxplot by land cover class (2010 map)
        2. Boxplot by Koeppen-Geiger climate classification
        3. Boxplot by instrument depth and soil type (granularity)

        Parameters
        ----------
        metric : str
            name of metric
        out_types: str or list of str, optional
            extensions which the files should be saved in. Default is 'png'
        meta_boxplot_min_samples: int, optional
            minimum number of samples per bin required to plot a metadata boxplot

        Return
        ------
        filenames: list
            list of file names
        """
        filenames = []

        # makes no sense to plot the metadata for some metrics
        if metric in globals._metadata_exclude:
            return filenames

        if not period:  #$$
            return filenames

        for meta_type, meta_keys in globals.out_metadata_plots.items():
            try:
                # the presence of instrument_depth in the out file depends on the ismn release version
                if all(meta_key in self.img.metadata.keys()
                       for meta_key in meta_keys):
                    outfiles = self.plot_metadata(
                        metric,
                        *meta_keys,
                        save_file=True,
                        out_types=out_types,
                        meta_boxplot_min_samples=meta_boxplot_min_samples,
                        period=period,
                    )
                    filenames.extend(outfiles)

                else:
                    warnings.warn("Not all: " + ", ".join(meta_keys) +
                                  " are present in the netCDF variables")
            except PlotterError as e:
                msg = str(e)
                if "too few points" in msg:
                    warnings.warn(
                        f"Too few points are available to generate '{meta_type}` "
                        f"metadata-based `{metric}` plots.")
                elif "too many boxes" in msg:
                    warnings.warn(
                        f"Too many boxes would be drawn in '{meta_type}` "
                        f"metadata-based `{metric}` plots. Neglected due to overcrowding")
                elif "no valid measurement" in msg:
                    warnings.warn(f"There are no valid measurements for this metric ({metric}) metadata ({meta_type}) combination "
                         "therefore the creation of a plot is skipped.")
                else:
                    warnings.warn(
                        f"'{meta_type}` metadata-based `{metric}` plot wasn't created.")

        return filenames

    def save_stats(self, period: str = None) -> str:
        """Saves the summary statistics to a .csv file and returns the name"""
        table = self.img.stats_df()
        filename = self._filenames_lut("table") + '.csv'
        if period:
            filename = f'{period}_{filename}'
        filepath = self.out_dir.joinpath(filename)
        table.to_csv(path_or_buf=filepath)

        return filepath


#$$
class QA4SMCompPlotter:
    """
    Class to create plots containing the calculated metric for all temporal sub-window, default case excldued

    Parameters
    ----------
    results_file : str
        path to the .nc results file
    include_default_case : bool, default is False
        whether to include the bulk case in the plots

    Returns
    -------
    QA4SMCompPlotter object
    """

    def __init__(self,
                 results_file: str,
                 include_default_case: bool = False) -> None:
        self.results_file = results_file
        self.include_default_case = include_default_case
        if os.path.isfile(results_file):
            with xr.open_dataset(results_file) as ds:
                self.ds: xr.Dataset = ds
                self.datasets = hdl.QA4SMDatasets(self.ds.attrs)
                self.ref_dataset: Dict = self.datasets.ref
                self.candidate_datasets: List[Dict] = self.datasets.others
                # self.metrics_in_ds = self.__ds_metrics()
                self.metric_kinds_available: List = list(
                    self.metrics_in_ds.keys())
                self.metric_lut: Dict = self.metrics_ds_grouped_lut(
                    include_ci=False)
                # self.df = self._ds2df()
                # self.check_for_unexpecetd_metrics()

                self.cbp: ClusteredBoxPlot = ClusteredBoxPlot(
                    anchor_list=np.linspace(1, len(self.tsws_used),
                                            len(self.tsws_used)),
                    no_of_ds=len(self.candidate_datasets),
                    space_per_box_cluster=0.9,
                    rel_indiv_box_width=0.9,
                )

        else:
            warnings.warn(
                f'FileNotFoundError: The file {results_file} does not exist. Please check the file path and try again.'
            )
            return None

    @property
    def temp_sub_win_dependent_vars(self) -> List[str]:
        _list = []
        for var_name in self.ds.data_vars:
            if 'tsw' in self.ds[var_name].dims:
                _list.append(var_name)
        return _list

    @property
    def metrics_in_ds(self) -> Dict[str, List[str]]:
        """
        Returns a dictionary of metrics in the dataset, whereas each individual metric kind is a key in the dictionary \
        and the values are lists of variables in the dataset that are associated with the respective metric kind.

        Returns
        -------
        dict
            dictionary of metrics in the dataset

        """
        return {
            metric: [
                var_name for var_name in self.temp_sub_win_dependent_vars
                if var_name.startswith(f'{metric}_')
            ]
            for metric in globals._colormaps.keys() if any(
                var_name.startswith(f'{metric}_')
                for var_name in self.temp_sub_win_dependent_vars)
        }  #  globals._colormaps just so happens to contain all metrics

    def check_for_unexpecetd_metrics(self) -> bool:
        """
        Checks if the metrics are present in the dataset that were not specified in `globals.METRICS` and adds them to \
        `QA4SMCompPlotter.ds_metrics`.

        Returns
        -------
        bool
            True if no unexpected metrics are found in the dataset, False otherwise
        """

        flattened_list = list(
            set(itertools.chain.from_iterable(self.metrics_in_ds.values())))
        elements_not_in_flattened_list = set(
            self.temp_sub_win_dependent_vars) - set(flattened_list)
        _list = list(
            set([
                m.split('_between')[0] for m in elements_not_in_flattened_list
            ]))
        grouped_dict = {
            prefix:
            [element for element in _list if element.startswith(prefix)]
            for prefix in set([element.split('_')[0] for element in _list])
        }

        for prefix, elements in grouped_dict.items():
            self.metrics_in_ds[prefix] = elements

        if len(elements_not_in_flattened_list) > 0:
            warnings.warn(
                f"Following metrics were found in the dataset that were not specified in `globals.METRICS` and have \
                been added to `QA4SMCompPlotter.ds_metrics`: {elements_not_in_flattened_list}"
            )
            return False

        return True

    def metrics_ds_grouped_lut(self,
                               include_ci: Optional[bool] = False
                               ) -> Dict[str, List[str]]:
        """
        Returns a dictionary of for each metric, containing the QA4SM dataset combination used to compute said metric

        Parameters
        ----------
        include_ci : bool, default is False
            Whether to include the confidence intervals of a specific metric in the output

        Returns
        -------
        dict
            dictionary of grouped metrics in the dataset
        """
        _metric_lut = {}

        def parse_metric_string(
                metric_string: str) -> Union[Tuple[str, str], None]:
            pattern = globals.METRIC_TEMPLATE.format(
                ds1=
                r'(?P<ds1>\d+-\w+)',  # matches one or more digits (\d+), followed by a hyphen (-), \
                # followed by one or more word characters (\w+)
                ds2=
                r'(?P<ds2>\d+-\w+)',  # matches one or more digits (\d+), followed by a hyphen (-), \
                # followed by one or more word characters (\w+)
            )

            match = re.search(pattern, metric_string)
            if match:
                return match.group('ds1'), match.group('ds2')
            else:
                return None

        def purge_ci_metrics(_dict: Dict) -> Dict:
            return {
                ds_combi:
                [metric for metric in metric_values if "ci" not in metric][0]
                for ds_combi, metric_values in _dict.items()
            }

        for metric_kind, metrics_in_ds in self.metrics_in_ds.items():

            parsed_metrics = set([
                pp for metric in metrics_in_ds
                if (pp := parse_metric_string(metric)) is not None
            ])

            grouped_dict = {
                metric: [
                    item for item in metrics_in_ds
                    if parse_metric_string(item) == metric
                ]
                for metric in parsed_metrics
            }

            if not include_ci:
                grouped_dict = purge_ci_metrics(grouped_dict)

            _metric_lut[metric_kind] = grouped_dict

        return _metric_lut

    @property
    def tsws_used(self):
        """
        Get all temporal sub-windows used in the validation

        Parameters
        ----------
        incl_default : bool, default is False
            Whether to include the default TSW in the output


        Returns
        -------
        tsws_used : list
            list of all TSWs used in the validation
        """

        temp_sub_wins_names = [
            tsw for tsw in self.ds.coords[
                globals.TEMPORAL_SUB_WINDOW_NC_COORD_NAME].values
            if tsw != globals.DEFAULT_TSW
        ]

        if self.include_default_case:
            temp_sub_wins_names.append(globals.DEFAULT_TSW)

        return temp_sub_wins_names

    def get_specific_metric_df(self, specific_metric: str) -> pd.DataFrame:
        """
        Get the DataFrame for a single **specific** metric (e.g. "R_between_0-ISMN_and_1-SMOS_L3") from a QA4SM netCDF \
        file with temporal sub-windows.

        Parameters
        ----------
        specific_metric : str
            Name of the specific metric

        Returns
        -------
        pd.DataFrame
            DataFrame for this specific metric
        """

        _data_dict = {}
        _data_dict['lat'] = self.ds['lat'].values
        _data_dict['lon'] = self.ds['lon'].values
        _data_dict['gpi'] = self.ds['gpi'].values
        for tsw in self.tsws_used:
            selection = {globals.TEMPORAL_SUB_WINDOW_NC_COORD_NAME: tsw}

            _data_dict[tsw] = self.ds[specific_metric].sel(
                selection).values.astype(np.float32)

        df = pd.DataFrame(_data_dict)
        df.set_index(['lat', 'lon', 'gpi'], inplace=True)

        return df

    def get_metric_df(self, generic_metric: str) -> pd.DataFrame:
        """
        Get the DataFrame for a single **generic** metric/metric kind (e.g. "R") from a QA4SM netCDF file with \
        temporal sub-windows.

        Parameters
        ----------
        generic_metric : str
            Name of the generic metric/metric kind

        Returns
        -------
        pd.DataFrame
            Multilevel DataFrame for this generic metric/metric kind, whereas the two column levels are all candidate \
            datasets and the temporal sub-windows
        """

        df_dict = {
            ds_combi:
            self.get_specific_metric_df(specific_metric=specific_metric)
            for ds_combi, specific_metric in
            self.metric_lut[generic_metric].items()
        }
        return pd.concat(df_dict.values(), keys=df_dict.keys(), axis=1)

    @staticmethod
    @note(
        "This method is redundant, as it yields the same result as `QA4SMCompPlotter.tsws_used()`. \
        It is kept as a static method for debugging purposes.")
    def get_tsws_from_df(df: pd.DataFrame) -> List[str]:
        """
        Get all temporal sub-windows used in the validation from a DataFrame as returned by \
        `QA4SMCompPlotter.get_metric_df()`

        Parameters
        ----------
        df : pd.DataFrame
            DataFrame with the temporal sub-windows

        Returns
        -------
        tsws_used : list
            list of all TSWs used in the validation
        """
        return df.columns.levels[1].unique().tolist()

    @staticmethod
    def get_datasets_from_df(df: pd.DataFrame) -> List[str]:
        """
        Get all candiate datasets used in the validation from a DataFrame as returned by \
        `QA4SMCompPlotter.get_metric_df()`

        Parameters
        ----------
        df : pd.DataFrame
            DataFrame with the datasets

        Returns
        -------
        datasets_used : list
            list of all datasets used in the validation
        """
        return sorted(df.columns.levels[0].unique().tolist())

    def create_title(self, Var, type: str) -> str:
        """
        Create title of the plot

        Parameters
        ----------
        Var: MetricVar
            variable for a metric
        type: str
            type of plot
        """
        parts = [globals._metric_name[Var.metric]]
        parts.extend(QA4SMPlotter._get_parts_name(Var=Var, type=type))
        title = QA4SMPlotter._titles_lut(type=type).format(*parts)

        return title

    def create_label(self, Var) -> str:
        """
        Create y-label of the plot

        Parameters
        ----------

        Var: MetricVar
            variable for a metric

        Returns
        -------
        label: str
            y-label for the plot
        """
        parts = [globals._metric_name[Var.metric]]
        return "{}".format(*parts)

    def get_metric_vars(self, generic_metric: str) -> Dict[str, str]:
        _dict = {}

        _df = self.get_metric_df(generic_metric=generic_metric)
        for dataset in self.get_datasets_from_df(_df):
            for ds_combi, specific_metric in self.metrics_ds_grouped_lut(
            )[generic_metric].items():
                if dataset in ds_combi:
                    _Var = hdl.MetricVariable(varname=specific_metric,
                                              global_attrs=self.ds.attrs)
                    if _Var.values == None:
                        _Var.values = _df.loc[:, (dataset, slice(None))]

                    _dict[dataset] = _Var

        return _dict

    def get_legend_entries(self, generic_metric: str) -> Dict[str, str]:
        return {
            f'{Var.metric_ds[0]}-{Var.metric_ds[1]["short_name"]}':
            self.cbp.label_template.format(
                dataset_name=Var.metric_ds[1]["pretty_name"],
                unit=Var.get_varmeta()[3][1]["mu"] if Var.get_varmeta()[3] else Var.metric_ds[1]["mu"])
            for Var in self.get_metric_vars(generic_metric).values()
        }

    def _load_vars(self, empty=False, only_metrics=False) -> list:
        """
        Create a list of common variables and fill each with values

        Parameters
        ----------
        empty : bool, default is False
            if True, Var.values is an empty dataframe
        only_metrics : bool, default is False
            if True, only variables for metric scores are kept (i.e. not gpi, idx ...)

        Returns
        -------
        vars : list
            list of QA4SMVariable objects for the validation variables
        """
        vars = []
        for varname in self.metric_kinds_available:
            df = self.get_metric_df(generic_metric=varname)
            if empty:
                values = None
            else:
                # lat, lon are in varnames but not in datasframe (as they are the index)
                try:
                    # values = df
                    values = df
                except:  # KeyError:
                    values = None

            Var = hdl.QA4SMVariable(varname, self.ds.attrs,
                                    values=df).initialize()

            if only_metrics and isinstance(Var, hdl.MetricVariable):
                vars.append(Var)
            elif not only_metrics:
                vars.append(Var)

        return vars

    def _iter_vars(self,
                   type: str = None,
                   name: str = None,
                   filter_parms: dict = None) -> iter:
        """
        Iter through QA4SMVariable objects that are in the file

        Parameters
        ----------
        type : str, default is None
            One of 'metric', 'ci', 'metadata' can be specified to only iterate through the specific group
        name : str, default is None
            yield a specific variable by its name
        filter_parms : dict
            dictionary with QA4SMVariable attributes as keys and filter value as values (e.g. {g: 0})
        """
        type_lut = {
            "metric": hdl.MetricVariable,
            "ci": hdl.ConfidenceInterval,
            "metadata": hdl.Metadata,
        }
        for Var in self._load_vars():
            if name:
                if name in [Var.varname, Var.pretty_name]:
                    yield Var
                    break
                else:
                    continue
            if type and not isinstance(Var, type_lut[type]):
                continue
            if filter_parms:
                for key, val in filter_parms.items():
                    if getattr(Var,
                               key) == val:  # check all attribute individually
                        check = True
                    else:
                        check = False  # does not match requirements
                        break
                if check != True:
                    continue

            yield Var
<<<<<<< HEAD
    
    def plot_cbp(
=======

    """def plot_cbp(
>>>>>>> ae358d90
        self,
        chosen_metric: str,
        stability: bool,
        out_name: Optional[Union[List, List[str]]] = None
    ) -> matplotlib.figure.Figure:
        
        Plot a Clustered Boxplot for a chosen metric

        Parameters
        ----------
        chosen_metric : str
            name of the metric
        out_name : str or list of str, optional
            name of the output file. Default is None

        Returns
        -------
        fig : matplotlib.figure.Figure
            the boxplot

        
        anchor_list = None

        def get_metric_vars(
                generic_metric: str) -> Dict[str, hdl.MetricVariable]:
            _dict = {}

            for dataset in self.get_datasets_from_df(metric_df):
                for ds_combi, specific_metric in self.metrics_ds_grouped_lut(
                )[generic_metric].items():
                    if dataset in ds_combi:
                        _Var = hdl.MetricVariable(varname=specific_metric,
                                                  global_attrs=self.ds.attrs)
                        if _Var.values == None:
                            _Var.values = metric_df.loc[:,
                                                        (dataset, slice(None))]

                        _dict[(_Var.get_varmeta()[0][0], _Var.get_varmeta()[1][0])] = _Var

            return _dict

<<<<<<< HEAD
=======
        def get_legend_entries(cbp_obj: ClusteredBoxPlot,
                               generic_metric: str) -> Dict[str, str]:
            unit = Var.metric_ds[1]["mu"]
            _, _, _ scl_ref, _ = Var.get_varmeta()
            return {
                f'{Var.metric_ds[0]} & {Var.metric_ds[1]["short_name"]}':
                cbp_obj.label_template.format(
                    dataset_name=Var.metric_ds[1]["pretty_name"],
                    unit=Var.metric_ds[1]["mu"])
                for Var in get_metric_vars(generic_metric).values()
            }
        
        def get_legend_entries_from_vars(cbp_obj: ClusteredBoxPlot, 
                                         vars: dict) -> Dict[str, str]:
            return {f'{i}':cbp_obj.label_template.format(
                    dataset_name=Var.metric_ds[1]["pretty_name"], #Check if scaled for units
                    unit=Var.metric_ds[1]["mu"] if not Var.get_varmeta()[3] else Var.get_varmeta()[3][1]["mu"]) if Var.metric_ds[1]['short_name'] in i 

                    else self.cbp.label_template.format(
                    dataset_name=Var.ref_ds[1]["pretty_name"],
                    unit=Var.ref_ds[1]["mu"] if not Var.get_varmeta()[3] else Var.get_varmeta()[3][1]["mu"]) if Var.ref_ds[1]['short_name'] in i 

                    else 'Dataset not in Data' for (i, Var) in vars.items()}

>>>>>>> ae358d90
        def sanitize_dataframe(df: pd.DataFrame,
                               column_threshold: float = 0.1,
                               row_threshold_fraction: float = 0.8,
                               keep_empty_cols: bool = True) -> pd.DataFrame:
            
            Sanitizes a DataFrame by dropping columns and rows based on non-NaN thresholds.

            Parameters
            ----------
            df : pd.DataFrame
                DataFrame to sanitize

            column_threshold : float, optional
                Fraction of non-NaN values in a column to keep it. Default is 0.1

            row_threshold_fraction : float, optional
                Fraction of non-NaN values in a row to keep it. Default is 0.8

            keep_empty_cols : bool
                Whether to keep column names that have non-NaNs below the threshold, but fill them with exclusively NaN. Default is True.
                This is done for the intra-annual metrics, where each month/season should be represented in the plot
                even if there is no data for a specific month/dataset in the end. The opposite is true for stability metrics.
                However if the sanitization leads to an empty dataframe the columns are kept to produce a plot.

            Returns
            -------
            df_sanitized : pd.DataFrame
                Sanitized DataFrame
            

            min_non_nan_columns = int(column_threshold * len(df))

            columns_to_keep = df.columns[df.notna().sum() >=
                                         min_non_nan_columns]
            columns_to_drop = df.columns[df.notna().sum() <
                                         min_non_nan_columns]

            df_sanitized = df[columns_to_keep]

            min_non_nan_rows = int(row_threshold_fraction *
                                   len(df_sanitized.columns))

            df_sanitized = df_sanitized.dropna(thresh=min_non_nan_rows)
            df_sanitized.dropna(inplace=True)

            # Return early if we don't need to keep empty columns and have data
            if not keep_empty_cols and not df_sanitized.empty:
                return df_sanitized

            for col in columns_to_drop:
                df_sanitized[col] = np.nan

            # Reorder the columns to match the original DataFrame
            df_sanitized = df_sanitized[df.columns]

            return df_sanitized

        metric_df = self.get_metric_df(chosen_metric)
        Vars = get_metric_vars(chosen_metric)
        
        anchor_list = None
        if stability:
            # get the first dataset to deduce the number of anchors - important for the boxplot setup
            unique_groups = metric_df.columns.get_level_values(0).unique()
            first_df = metric_df.loc[:,
                                     metric_df.columns.get_level_values(0) ==
                                     unique_groups[0]]
            first_df = sanitize_dataframe(first_df, keep_empty_cols=False)
            anchor_number = len(first_df.columns)
            anchor_list = np.arange(anchor_number).astype(float)

        # check also for empty anchor_list
        if anchor_list is None or (isinstance(anchor_list, np.ndarray) and anchor_list.size == 0):
            anchor_list = self.cbp.anchor_list

<<<<<<< HEAD
        cbp_fig = self.cbp.figure_template(incl_median_iqr_n_axs=False)

        metric_df = self.get_metric_df(chosen_metric)
        metric_df.columns = pd.MultiIndex.from_tuples([(f"{l0[:1]} & {l1[:1]}", l2) for l0, l1, l2 in metric_df.columns],
                                                    names=["datasets", "time"])
        df_long = metric_df.stack(level=0, future_stack=True)
        df_long.index = df_long.index.set_names(["lat", "lon", "gpi", "dataset"])
        df_long = df_long.reset_index()
        df_long = df_long.melt(id_vars=["lat", "lon", "gpi", "dataset"], var_name="year", value_name="value").sort_values(["dataset", "year"], ascending=True)
        
        unique_combos = df_long["dataset"].unique()
        palette = get_palette_for(unique_combos)

        n_lines = len(cbp_fig.ax_box.lines)
        if len(df_long["value"]) == int(df_long["value"].isna().sum()):
            raise PlotterError(f"There are no valid measurements for this metric ({chosen_metric}) "
                            "therefore the creation of a plot is skipped.")
    
        box = plm.sns_custom_boxplot(x="year",
                              y="value",
                              hue="dataset",
                              data=df_long,
                              palette=palette,
                              ax=cbp_fig.ax_box,
                              showfliers=False,
                              orient="v",
                              widths=0.8/df_long.dataset.nunique(),
                              dodge=True)
        plm.capsizing(box, n_lines)
            
        box.tick_params(labelsize=globals.fontsize_ticklabel)

        # Check if duplicate legend entries
        handles, labels = cbp_fig.ax_box.get_legend_handles_labels()
        unique = dict(zip(labels, handles))

        cbp_fig.ax_box.legend(unique.values(),
                              unique.keys(),
                              loc=th.best_legend_pos_exclude_list(cbp_fig.ax_box), 
                              fontsize=globals.fontsize_legend, 
                              ncol=(len(unique)-1)//5 + 1)
        
        Var = hdl.MetricVariable(varname=self.metrics_ds_grouped_lut()[chosen_metric][list(self.metrics_ds_grouped_lut()[chosen_metric].keys())[0]], global_attrs=self.ds.attrs)
        th.append_legend_title(cbp_fig, cbp_fig.ax_box, Var)

        # Styling of axis
        cbp_fig.ax_box.set_ylabel(self.create_label(Var), fontsize=globals.fontsize_label)
        cbp_fig.ax_box.xaxis.label.set_fontsize(globals.fontsize_label)

        ticks = cbp_fig.ax_box.get_xticks()
        midpoints = [(ticks[i] + ticks[i + 1]) / 2 for i in range(len(ticks) - 1)]
        cbp_fig.ax_box.xaxis.set_minor_locator(plt.FixedLocator(midpoints))
        cbp_fig.ax_box.grid(which='minor', color='gray', linestyle='dotted', linewidth=0.8)
        cbp_fig.ax_box.grid(which='major', axis='y', color='gray', linestyle='-', linewidth=0.8)
        cbp_fig.ax_box.grid(which='major', axis='x', visible=False)

        # Increase fig dimensions for large amount of periods
        n_periods = len(ticks)
        if n_periods > globals.period_bin_th: 
            dims = [globals.boxplot_width_vertical*n_periods/globals.period_bin_th,globals.boxplot_height_vertical]
        else:
            dims = [globals.boxplot_width_vertical,globals.boxplot_height_vertical]
        cbp_fig.fig.set_figwidth(dims[0])
        cbp_fig.fig.set_figheight(dims[1])

        if len(ticks)>globals.no_growth_th_v:
            cbp_fig.ax_box.set_xlim(ticks[0]-(ticks[1]-ticks[0])/2, ticks[-1]+(ticks[-1]-ticks[-2])/2)
        else:
            cbp_fig.ax_box.set_xlim((ticks[0]+ticks[-1]-globals.no_growth_th_v-1)/2, (ticks[0]+ticks[-1]+globals.no_growth_th_v+1)/2)
=======
        figwidth = globals.boxplot_width_vertical * (len(metric_df.columns) + 1
                                            )  # otherwise it's too narrow
        figsize = [figwidth, globals.boxplot_height_vertical]
        fig_kwargs = {
            'figsize': figsize,
            'dpi': 'figure',
            'bbox_inches': 'tight'
        }

        legend_entries = get_legend_entries_from_vars(cbp_obj=self.cbp,
                                            vars=Vars)

        cbp_fig = self.cbp.figure_template(incl_median_iqr_n_axs=False,
                                           fig_kwargs=fig_kwargs)

        legend_handles = []
        df_whole = None
        for dc_num, (dc_val_name, Var) in enumerate(Vars.items()):
            _df = Var.values  # get the dataframe for the specific metric, potentially with NaNs
            _df.columns = pd.MultiIndex.from_tuples([(f"{Var.get_varmeta()[0][0]} & {Var.get_varmeta()[1][0]}", l2) for l0, l1, l2 in Var.values.columns],
                                                    names=["datasets", "time"])
            if not stability:
                _df = sanitize_dataframe(
                    _df, keep_empty_cols=True)  # sanitize the dataframe
            else:
                _df = sanitize_dataframe(
                    _df, keep_empty_cols=False)  # remove redundant columns

            df_long = _df.stack(level=0)
            df_long.index = df_long.index.set_names(["lat", "lon", "gpi", "dataset"])
            df_long = df_long.reset_index()
            df_long = df_long.melt(id_vars=["lat", "lon", "gpi", "dataset"], var_name="year", value_name="value")
            if isinstance(df_whole, pd.DataFrame):
                df_whole = pd.concat([df_whole, df_long], ignore_index=True)
                df_long=None
            else:
                df_whole = df_long
                df_long=None

        box = sns.boxplot(x="year",
                              y="value",
                              hue="dataset",
                              data=df_whole,
                              palette="Set2",
                              ax=cbp_fig.ax_box,
                              showfliers=False,
                              orient="v",
                              widths=0.8/df_whole.dataset.nunique(),
                              dodge=True)
            
        box.tick_params(labelsize=globals.fontsize_ticklabel)
        cbp_fig.ax_box.legend(loc=plm.best_legend_pos_exclude_list(cbp_fig.ax_box), fontsize=globals.fontsize_legend)

        cbp_fig.ax_box.legend(
            handles=legend_handles,
            loc=plm.best_legend_pos_exclude_list(cbp_fig.ax_box),
            fontsize=globals.fontsize_legend)
        
        QA4SMPlotter._append_legend_title(cbp_fig, cbp_fig.ax_box, Var)

        xtick_pos = self.cbp.centers_and_widths(anchor_list=anchor_list,
                                                no_of_ds=1,
                                                space_per_box_cluster=0.7,
                                                rel_indiv_box_width=0.8)
        cbp_fig.ax_box.set_xticks([])
        cbp_fig.ax_box.set_xticklabels([])
        cbp_fig.ax_box.set_xticks(xtick_pos[0].centers)

        def get_xtick_labels(df: pd.DataFrame) -> List:
            _count_dict = df.count().to_dict()
            return [
                f"{tsw[1]}\nEmpty" if count == 0 else f"{tsw[1]}"
                for tsw, count in _count_dict.items()
            ]

        xtick_labels = get_xtick_labels(_df)

        if len(xtick_labels) > 19 and stability:
            xtick_labels = [label.replace("\n", " ") for label in xtick_labels]
            cbp_fig.ax_box.set_xticklabels(xtick_labels)
            cbp_fig.ax_box.tick_params(axis='x', rotation=315,
                                       labelsize=globals.fontsize_ticklabel)
        else:
            cbp_fig.ax_box.set_xticklabels(xtick_labels)
        cbp_fig.ax_box.tick_params(
            axis='both',
            labelsize=globals.fontsize_ticklabel)

        _dummy_xticks = [
            cbp_fig.ax_box.axvline(x=(a + b) / 2, color='lightgrey') for a, b
            in zip(xtick_pos[0].centers[:-1], xtick_pos[0].centers[1:])
        ]
>>>>>>> ae358d90

        title = self.create_title(Var, type='boxplot_basic')

        def get_valid_gpis(df: pd.DataFrame) -> int:

            try:
                out = list({x for x in df.count() if x > 0})[0]
            except IndexError:  # if all values are NaN
                out = 0
            return out

<<<<<<< HEAD
        title = title + f' for the same {get_valid_gpis(metric_df)} out of {len(metric_df)} GPIs'

        th.set_wrapped_title(cbp_fig.fig, cbp_fig.ax_box, title)

        if globals.draw_logo:
            plm.add_logo_to_figure(fig=cbp_fig.fig)
=======
        title = title + f'\n for the same {get_valid_gpis(_df)} out of {len(metric_df)} GPIs\n'

        cbp_fig.fig.suptitle(
            title,
            fontsize=globals.fontsize_title)

        cbp_fig.ax_box.set_ylabel(
            self.create_label(Var),
            fontsize=globals.fontsize_label,
        )
>>>>>>> ae358d90

        spth = [
            Path(
                f"{globals.CLUSTERED_BOX_PLOT_SAVENAME.format(metric = chosen_metric, filetype = 'png')}"
            )
        ]
        if out_name:
            spth = out_name

        [
            cbp_fig.fig.savefig(
                fname=outname,
                dpi="figure", 
                bbox_inches='tight',
            ) for outname in spth
        ]

<<<<<<< HEAD
        return cbp_fig.fig
    
=======
        return cbp_fig.fig"""
    
    def plot_cbp(
        self,
        chosen_metric: str,
        stability: bool,
        out_name: Optional[Union[List, List[str]]] = None
    ) -> matplotlib.figure.Figure:
        """
        Plot a Clustered Boxplot for a chosen metric

        Parameters
        ----------
        chosen_metric : str
            name of the metric
        out_name : str or list of str, optional
            name of the output file. Default is None

        Returns
        -------
        fig : matplotlib.figure.Figure
            the boxplot

        """
        anchor_list = None

        def get_metric_vars(
                generic_metric: str) -> Dict[str, hdl.MetricVariable]:
            _dict = {}

            for dataset in self.get_datasets_from_df(metric_df):
                for ds_combi, specific_metric in self.metrics_ds_grouped_lut(
                )[generic_metric].items():
                    if dataset in ds_combi:
                        _Var = hdl.MetricVariable(varname=specific_metric,
                                                  global_attrs=self.ds.attrs)
                        if _Var.values == None:
                            _Var.values = metric_df.loc[:,
                                                        (dataset, slice(None))]

                        _dict[(_Var.get_varmeta()[0][0], _Var.get_varmeta()[1][0])] = _Var

            return _dict

        def sanitize_dataframe(df: pd.DataFrame,
                               column_threshold: float = 0.1,
                               row_threshold_fraction: float = 0.8,
                               keep_empty_cols: bool = True) -> pd.DataFrame:
            """
            Sanitizes a DataFrame by dropping columns and rows based on non-NaN thresholds.

            Parameters
            ----------
            df : pd.DataFrame
                DataFrame to sanitize

            column_threshold : float, optional
                Fraction of non-NaN values in a column to keep it. Default is 0.1

            row_threshold_fraction : float, optional
                Fraction of non-NaN values in a row to keep it. Default is 0.8

            keep_empty_cols : bool
                Whether to keep column names that have non-NaNs below the threshold, but fill them with exclusively NaN. Default is True.
                This is done for the intra-annual metrics, where each month/season should be represented in the plot
                even if there is no data for a specific month/dataset in the end. The opposite is true for stability metrics.
                However if the sanitization leads to an empty dataframe the columns are kept to produce a plot.

            Returns
            -------
            df_sanitized : pd.DataFrame
                Sanitized DataFrame
            """

            min_non_nan_columns = int(column_threshold * len(df))

            columns_to_keep = df.columns[df.notna().sum() >=
                                         min_non_nan_columns]
            columns_to_drop = df.columns[df.notna().sum() <
                                         min_non_nan_columns]

            df_sanitized = df[columns_to_keep]

            min_non_nan_rows = int(row_threshold_fraction *
                                   len(df_sanitized.columns))

            df_sanitized = df_sanitized.dropna(thresh=min_non_nan_rows)
            df_sanitized.dropna(inplace=True)

            # Return early if we don't need to keep empty columns and have data
            if not keep_empty_cols and not df_sanitized.empty:
                return df_sanitized

            for col in columns_to_drop:
                df_sanitized[col] = np.nan

            # Reorder the columns to match the original DataFrame
            df_sanitized = df_sanitized[df.columns]

            return df_sanitized

        metric_df = self.get_metric_df(chosen_metric)
        Vars = get_metric_vars(chosen_metric)
        
        anchor_list = None
        if stability:
            # get the first dataset to deduce the number of anchors - important for the boxplot setup
            unique_groups = metric_df.columns.get_level_values(0).unique()
            first_df = metric_df.loc[:,
                                     metric_df.columns.get_level_values(0) ==
                                     unique_groups[0]]
            first_df = sanitize_dataframe(first_df, keep_empty_cols=False)
            anchor_number = len(first_df.columns)
            anchor_list = np.arange(anchor_number).astype(float)

        # check also for empty anchor_list
        if anchor_list is None or (isinstance(anchor_list, np.ndarray) and anchor_list.size == 0):
            anchor_list = self.cbp.anchor_list

        cbp_fig = self.cbp.figure_template(incl_median_iqr_n_axs=False)

        metric_df = self.get_metric_df(chosen_metric)
        metric_df.columns = pd.MultiIndex.from_tuples([(f"{l0[:1]} & {l1[:1]}", l2) for l0, l1, l2 in metric_df.columns],
                                                    names=["datasets", "time"])
        df_long = metric_df.stack(level=0, future_stack=True)
        df_long.index = df_long.index.set_names(["lat", "lon", "gpi", "dataset"])
        df_long = df_long.reset_index()
        df_long = df_long.melt(id_vars=["lat", "lon", "gpi", "dataset"], var_name="year", value_name="value").sort_values("dataset", ascending=True)
        
        unique_combos = df_long["dataset"].unique()
        palette = get_palette_for(unique_combos)

        n_lines = len(cbp_fig.ax_box.lines)
        box = sns.boxplot(x="year",
                              y="value",
                              hue="dataset",
                              data=df_long,
                              palette=palette,
                              ax=cbp_fig.ax_box,
                              showfliers=False,
                              orient="v",
                              widths=0.8/df_long.dataset.nunique(),
                              dodge=True)
        plm.capsizing(box, n_lines)
            
        box.tick_params(labelsize=globals.fontsize_ticklabel)
        cbp_fig.ax_box.legend(loc=plm.best_legend_pos_exclude_list(cbp_fig.ax_box), fontsize=globals.fontsize_legend)
        
        Var = hdl.MetricVariable(varname=self.metrics_ds_grouped_lut()[chosen_metric][list(self.metrics_ds_grouped_lut()[chosen_metric].keys())[0]], global_attrs=self.ds.attrs)
        QA4SMPlotter._append_legend_title(cbp_fig, cbp_fig.ax_box, Var)

        # Styling of axis
        cbp_fig.ax_box.set_ylabel(self.create_label(Var), fontsize=globals.fontsize_label)
        cbp_fig.ax_box.xaxis.label.set_fontsize(globals.fontsize_label)

        ticks = cbp_fig.ax_box.get_xticks()
        midpoints = [(ticks[i] + ticks[i + 1]) / 2 for i in range(len(ticks) - 1)]
        cbp_fig.ax_box.xaxis.set_minor_locator(plt.FixedLocator(midpoints))
        cbp_fig.ax_box.grid(which='minor', color='gray', linestyle='dotted', linewidth=0.8)
        cbp_fig.ax_box.grid(which='major', axis='y', color='gray', linestyle='-', linewidth=0.8)
        cbp_fig.ax_box.grid(which='major', axis='x', visible=False)

        # Increase fig dimensions for large amount of periods
        n_periods = len(ticks)
        if n_periods > globals.period_bin_th: 
            dims = [globals.boxplot_width_vertical*n_periods/globals.period_bin_th,globals.boxplot_height_vertical]
        else:
            dims = [globals.boxplot_width_vertical,globals.boxplot_height_vertical]
        cbp_fig.fig.set_figwidth(dims[0])
        cbp_fig.fig.set_figheight(dims[1])

        if len(ticks)>globals.no_growth_th_v:
            cbp_fig.ax_box.set_xlim(ticks[0]-(ticks[1]-ticks[0])/2, ticks[-1]+(ticks[-1]-ticks[-2])/2)
        else:
            cbp_fig.ax_box.set_xlim((ticks[0]+ticks[-1]-globals.no_growth_th_v-1)/2, (ticks[0]+ticks[-1]+globals.no_growth_th_v+1)/2)

        title = self.create_title(Var, type='boxplot_basic')

        def get_valid_gpis(df: pd.DataFrame) -> int:

            try:
                out = list({x for x in df.count() if x > 0})[0]
            except IndexError:  # if all values are NaN
                out = 0
            return out

        title = title + f' for the same {get_valid_gpis(metric_df)} out of {len(metric_df)} GPIs'

        QA4SMPlotter._set_wrapped_title(cbp_fig.fig, cbp_fig.ax_box, title)

        if globals.draw_logo:
            plm.add_logo_to_figure(
                fig=cbp_fig.fig,
                logo_path=globals.logo_pth,
                position=globals.logo_position,
                offset=globals.logo_offset_comp_plots,
                size=globals.logo_size,
            )

        spth = [
            Path(
                f"{globals.CLUSTERED_BOX_PLOT_SAVENAME.format(metric = chosen_metric, filetype = 'png')}"
            )
        ]
        if out_name:
            spth = out_name

        [
            cbp_fig.fig.savefig(
                fname=outname,
                dpi="figure", 
                bbox_inches='tight',
            ) for outname in spth
        ]

        return cbp_fig.fig
>>>>>>> ae358d90
<|MERGE_RESOLUTION|>--- conflicted
+++ resolved
@@ -33,25 +33,6 @@
 matplotlib.rcParams['boxplot.whiskerprops.linewidth'] = globals.boxplot_edgewidth
 matplotlib.rcParams['boxplot.capprops.linewidth'] = globals.boxplot_edgewidth
 matplotlib.rcParams['boxplot.medianprops.linewidth'] = globals.boxplot_edgewidth
-<<<<<<< HEAD
-=======
-
-_old_boxplot = sns.boxplot
-
-def custom_boxplot(*args, **kwargs):
-    defaults = dict(
-        boxprops=dict(edgecolor=globals.boxplot_edgecolor, linewidth=globals.boxplot_edgewidth),
-        whiskerprops=dict(color=globals.boxplot_edgecolor, linewidth=globals.boxplot_edgewidth),
-        capprops=dict(color=globals.boxplot_edgecolor, linewidth=globals.boxplot_edgewidth),
-        medianprops=dict(color=globals.boxplot_edgecolor, linewidth=globals.boxplot_edgewidth),
-    )
-    for k, v in defaults.items():
-        if k in kwargs:
-            defaults[k].update(kwargs.pop(k))
-    return _old_boxplot(*args, **kwargs, **defaults)
-
-sns.boxplot = custom_boxplot
->>>>>>> ae358d90
 
 class QA4SMPlotter:
     """
@@ -182,19 +163,11 @@
         ref, mds, other, _, sref = Var.get_varmeta()
 
         if type in ['boxplot_tc', 'mapplot_basic']:
-<<<<<<< HEAD
             d = th.get_dataset_dict(Var) # Appends version number to pretty name if needed
             parts.extend([d[mds[0]]])
             parts.extend([d[ref[0]]])
         elif type == 'mapplot_tc':
             d = th.get_dataset_dict(Var) # Appends version number to pretty name if needed
-=======
-            d = QA4SMPlotter._get_dataset_dict(Var) # Appends version number to pretty name if needed
-            parts.extend([d[mds[0]]])
-            parts.extend([d[ref[0]]])
-        elif type == 'mapplot_tc':
-            d = QA4SMPlotter._get_dataset_dict(Var) # Appends version number to pretty name if needed
->>>>>>> ae358d90
             parts.extend([d[mds[0]]])
             for dss in Var.other_dss:
                 parts.extend([d[dss[0]]])
@@ -679,7 +652,6 @@
                 break
         if not type == "metadata":
             title = self.create_title(Var, type=type, period=period)
-<<<<<<< HEAD
             th.set_wrapped_title(fig, ax[0], title)
 
         # Legendentries for Datasets
@@ -687,21 +659,6 @@
 
         if globals.draw_logo:
             plm.add_logo_to_figure(fig=fig)
-=======
-            QA4SMPlotter._set_wrapped_title(fig, ax[0], title)
-
-        # Legendentries for Datasets
-        fig, ax[0] = QA4SMPlotter._append_legend_title(fig, ax[0], Var)
-
-        if globals.draw_logo:
-            plm.add_logo_to_figure(
-                fig=fig,
-                logo_path=globals.logo_pth,
-                position=globals.logo_position,
-                offset=globals.logo_offset_box_plots,
-                size=globals.logo_size
-            )
->>>>>>> ae358d90
 
         return fig, ax
 
@@ -740,25 +697,11 @@
                 break
 
         title = self.create_title(Var, type=type, period=period)
-<<<<<<< HEAD
         th.set_wrapped_title(fig, ax, title)
 
         # add logo
         if globals.draw_logo:
             plm.add_logo_to_figure(fig=fig)
-=======
-        QA4SMPlotter._set_wrapped_title(fig, ax, title)
-
-        # add logo
-        if globals.draw_logo:
-            plm.add_logo_to_figure(
-                fig=fig,
-                logo_path=globals.logo_pth,
-                position=globals.logo_position,
-                offset=globals.logo_offset_box_plots,
-                size=globals.logo_size
-            )
->>>>>>> ae358d90
 
     def _save_plot(self,
                    out_name: str,
@@ -1105,22 +1048,10 @@
                                              period=period)
 
         # use title for plot, make logo
-<<<<<<< HEAD
         th.set_wrapped_title(fig, ax, title)
 
         if globals.draw_logo:
             plm.add_logo_to_figure(fig=fig)
-=======
-        QA4SMPlotter._set_wrapped_title(fig, ax, title)
-
-        if globals.draw_logo:
-            plm.add_logo_to_figure(
-                fig=fig,
-                logo_path=globals.logo_pth,
-                position=globals.logo_position,
-                size=globals.logo_size
-            )
->>>>>>> ae358d90
 
         # save file or just return the image
         if save_files:
@@ -1299,11 +1230,7 @@
                                    **plotting_kwargs)
         
         if out:
-<<<<<<< HEAD
             out = th.append_legend_title(out[0], out[1], Var)
-=======
-            out = QA4SMPlotter._append_legend_title(out[0], out[1], Var)
->>>>>>> ae358d90
 
         if axis is None:
             fig, ax = out
@@ -1383,14 +1310,9 @@
         else:
             ax_first = axes.flat[0]
 
-<<<<<<< HEAD
         ax_first.legend(fontsize=globals.fontsize_legend, 
                         ncol=(len(ax_first.get_legend_handles_labels()[0])-1)//5 + 1).set_loc("upper left")
         _, ax_first = th.append_legend_title(fig, ax_first, Var)
-=======
-        ax_first.legend(fontsize=globals.fontsize_legend).set_loc("upper left")
-        _, ax_first = QA4SMPlotter._append_legend_title(fig, ax_first, Var)
->>>>>>> ae358d90
         
         return fig, axes
 
@@ -1458,21 +1380,12 @@
         # Appending labels for metadata Axis
         if isinstance(ax, plt.Axes):   # Only for single metadata plots, distracting in multiple subplots
             if ax.get_ylabel() in [""]+metadata_tuple:
-<<<<<<< HEAD
                 ax_width_px = th.get_ax_width(fig)
                 ylabel = th.wrapped_text(fig, "metadata: " + globals.metadata[metadata_discrete][0] if metadata_discrete else "metadata: " + ", ".join(meta_names), ax_width_px, globals.fontsize_label)
                 ax.set_ylabel(ylabel, fontsize = globals.fontsize_label)
             elif ax.get_xlabel() == [""]+metadata_tuple:
                 ax_height_px = th.get_ax_height(fig)
                 xlabel = th.wrapped_text(fig, "metadata: " + globals.metadata[metadata_discrete][0] if metadata_discrete else "metadata: " + ", ".join(meta_names), ax_height_px, globals.fontsize_label)
-=======
-                ax_width_px = QA4SMPlotter._get_ax_width(fig)
-                ylabel = plm.wrapped_text(fig, "metadata: " + globals.metadata[metadata_discrete][0] if metadata_discrete else "metadata: " + ", ".join(meta_names), ax_width_px, globals.fontsize_label)
-                ax.set_ylabel(ylabel, fontsize = globals.fontsize_label)
-            elif ax.get_xlabel() == [""]+metadata_tuple:
-                ax_height_px = QA4SMPlotter._get_ax_height(fig)
-                xlabel = plm.wrapped_text(fig, "metadata: " + globals.metadata[metadata_discrete][0] if metadata_discrete else "metadata: " + ", ".join(meta_names), ax_height_px, globals.fontsize_label)
->>>>>>> ae358d90
                 ax.set_xlabel(xlabel, fontsize = globals.fontsize_label)
         
         elif isinstance(ax, np.ndarray):
@@ -1481,58 +1394,34 @@
 
             if len(ax)==1:
                 if fig.get_supylabel() in [""]+metadata_tuple:
-<<<<<<< HEAD
                     x, y = th.smart_suplabel(fig, "y")
                     ax_width_px = th.get_ax_width(fig)
                     ylabel = th.wrapped_text(fig, "metadata: " + globals.metadata[metadata_discrete][0] if metadata_discrete else "metadata: " + ", ".join(meta_names), ax_width_px, globals.fontsize_label)
-=======
-                    x, y = QA4SMPlotter._smart_suplabel(fig, "y")
-                    ax_width_px = QA4SMPlotter._get_ax_width(fig)
-                    ylabel = plm.wrapped_text(fig, "metadata: " + globals.metadata[metadata_discrete][0] if metadata_discrete else "metadata: " + ", ".join(meta_names), ax_width_px, globals.fontsize_label)
->>>>>>> ae358d90
                     fig.supylabel(ylabel, 
                                 fontsize=globals.fontsize_label, 
                                 y=y,
                                 x=x)
                 if fig.get_supxlabel() in [""]+metadata_tuple:
-<<<<<<< HEAD
                     x, y = th.smart_suplabel(fig, "x")
                     ax_height_px = th.get_ax_height(fig)
                     xlabel = th.wrapped_text(fig, globals._metric_name[metric], ax_height_px, globals.fontsize_label)
-=======
-                    x, y = QA4SMPlotter._smart_suplabel(fig, "x")
-                    ax_height_px = QA4SMPlotter._get_ax_height(fig)
-                    xlabel = plm.wrapped_text(fig, globals._metric_name[metric], ax_height_px, globals.fontsize_label)
->>>>>>> ae358d90
                     fig.supxlabel(xlabel, 
                                 fontsize=globals.fontsize_label, 
                                 y=y, 
                                 x=x)   
             else:
                 if fig.get_supylabel() in [""]+metadata_tuple:
-<<<<<<< HEAD
                     x, y = th.smart_suplabel(fig, "y")
                     ax_width_px = th.get_ax_width(fig)
                     ylabel = th.wrapped_text(fig, globals._metric_name[metric], ax_width_px, globals.fontsize_label)
-=======
-                    x, y = QA4SMPlotter._smart_suplabel(fig, "y")
-                    ax_width_px = QA4SMPlotter._get_ax_width(fig)
-                    ylabel = plm.wrapped_text(fig, globals._metric_name[metric], ax_width_px, globals.fontsize_label)
->>>>>>> ae358d90
                     fig.supylabel(ylabel, 
                                 fontsize=globals.fontsize_label, 
                                 y=y,
                                 x=x)
                 if fig.get_supxlabel() in [""]+metadata_tuple:
-<<<<<<< HEAD
                     x, y = th.smart_suplabel(fig, "x")
                     ax_height_px = th.get_ax_height(fig)
                     xlabel = th.wrapped_text(fig, "metadata: " + globals.metadata[metadata_discrete][0] if metadata_discrete else "metadata: " + ", ".join(meta_names), ax_height_px, globals.fontsize_label)
-=======
-                    x, y = QA4SMPlotter._smart_suplabel(fig, "x")
-                    ax_height_px = QA4SMPlotter._get_ax_height(fig)
-                    xlabel = plm.wrapped_text(fig, "metadata: " + globals.metadata[metadata_discrete][0] if metadata_discrete else "metadata: " + ", ".join(meta_names), ax_height_px, globals.fontsize_label)
->>>>>>> ae358d90
                     fig.supxlabel(xlabel, 
                                 fontsize=globals.fontsize_label, 
                                 y=y, 
@@ -1542,24 +1431,12 @@
             if period not in globals.no_print_period:
                 title = f'{period}: {title}'
 
-<<<<<<< HEAD
         th.set_wrapped_title(fig, None, title, use_suptitle=True)
-=======
-        QA4SMPlotter._set_wrapped_title(fig, None, title, use_suptitle=True)
->>>>>>> ae358d90
         
         if globals.draw_logo:
             plm.add_logo_to_figure(
                 fig=fig,
-<<<<<<< HEAD
                 offset=globals.logo_offset_metadata_plots)
-=======
-                logo_path=globals.logo_pth,
-                position=globals.logo_position,
-                offset=globals.logo_offset_metadata_plots,
-                size=globals.logo_size,
-            )
->>>>>>> ae358d90
 
         if save_file:
             out_name = self._filenames_lut("metadata").format(
@@ -2105,13 +1982,8 @@
                     continue
 
             yield Var
-<<<<<<< HEAD
     
     def plot_cbp(
-=======
-
-    """def plot_cbp(
->>>>>>> ae358d90
         self,
         chosen_metric: str,
         stability: bool,
@@ -2153,33 +2025,6 @@
 
             return _dict
 
-<<<<<<< HEAD
-=======
-        def get_legend_entries(cbp_obj: ClusteredBoxPlot,
-                               generic_metric: str) -> Dict[str, str]:
-            unit = Var.metric_ds[1]["mu"]
-            _, _, _ scl_ref, _ = Var.get_varmeta()
-            return {
-                f'{Var.metric_ds[0]} & {Var.metric_ds[1]["short_name"]}':
-                cbp_obj.label_template.format(
-                    dataset_name=Var.metric_ds[1]["pretty_name"],
-                    unit=Var.metric_ds[1]["mu"])
-                for Var in get_metric_vars(generic_metric).values()
-            }
-        
-        def get_legend_entries_from_vars(cbp_obj: ClusteredBoxPlot, 
-                                         vars: dict) -> Dict[str, str]:
-            return {f'{i}':cbp_obj.label_template.format(
-                    dataset_name=Var.metric_ds[1]["pretty_name"], #Check if scaled for units
-                    unit=Var.metric_ds[1]["mu"] if not Var.get_varmeta()[3] else Var.get_varmeta()[3][1]["mu"]) if Var.metric_ds[1]['short_name'] in i 
-
-                    else self.cbp.label_template.format(
-                    dataset_name=Var.ref_ds[1]["pretty_name"],
-                    unit=Var.ref_ds[1]["mu"] if not Var.get_varmeta()[3] else Var.get_varmeta()[3][1]["mu"]) if Var.ref_ds[1]['short_name'] in i 
-
-                    else 'Dataset not in Data' for (i, Var) in vars.items()}
-
->>>>>>> ae358d90
         def sanitize_dataframe(df: pd.DataFrame,
                                column_threshold: float = 0.1,
                                row_threshold_fraction: float = 0.8,
@@ -2255,7 +2100,6 @@
         if anchor_list is None or (isinstance(anchor_list, np.ndarray) and anchor_list.size == 0):
             anchor_list = self.cbp.anchor_list
 
-<<<<<<< HEAD
         cbp_fig = self.cbp.figure_template(incl_median_iqr_n_axs=False)
 
         metric_df = self.get_metric_df(chosen_metric)
@@ -2325,100 +2169,6 @@
             cbp_fig.ax_box.set_xlim(ticks[0]-(ticks[1]-ticks[0])/2, ticks[-1]+(ticks[-1]-ticks[-2])/2)
         else:
             cbp_fig.ax_box.set_xlim((ticks[0]+ticks[-1]-globals.no_growth_th_v-1)/2, (ticks[0]+ticks[-1]+globals.no_growth_th_v+1)/2)
-=======
-        figwidth = globals.boxplot_width_vertical * (len(metric_df.columns) + 1
-                                            )  # otherwise it's too narrow
-        figsize = [figwidth, globals.boxplot_height_vertical]
-        fig_kwargs = {
-            'figsize': figsize,
-            'dpi': 'figure',
-            'bbox_inches': 'tight'
-        }
-
-        legend_entries = get_legend_entries_from_vars(cbp_obj=self.cbp,
-                                            vars=Vars)
-
-        cbp_fig = self.cbp.figure_template(incl_median_iqr_n_axs=False,
-                                           fig_kwargs=fig_kwargs)
-
-        legend_handles = []
-        df_whole = None
-        for dc_num, (dc_val_name, Var) in enumerate(Vars.items()):
-            _df = Var.values  # get the dataframe for the specific metric, potentially with NaNs
-            _df.columns = pd.MultiIndex.from_tuples([(f"{Var.get_varmeta()[0][0]} & {Var.get_varmeta()[1][0]}", l2) for l0, l1, l2 in Var.values.columns],
-                                                    names=["datasets", "time"])
-            if not stability:
-                _df = sanitize_dataframe(
-                    _df, keep_empty_cols=True)  # sanitize the dataframe
-            else:
-                _df = sanitize_dataframe(
-                    _df, keep_empty_cols=False)  # remove redundant columns
-
-            df_long = _df.stack(level=0)
-            df_long.index = df_long.index.set_names(["lat", "lon", "gpi", "dataset"])
-            df_long = df_long.reset_index()
-            df_long = df_long.melt(id_vars=["lat", "lon", "gpi", "dataset"], var_name="year", value_name="value")
-            if isinstance(df_whole, pd.DataFrame):
-                df_whole = pd.concat([df_whole, df_long], ignore_index=True)
-                df_long=None
-            else:
-                df_whole = df_long
-                df_long=None
-
-        box = sns.boxplot(x="year",
-                              y="value",
-                              hue="dataset",
-                              data=df_whole,
-                              palette="Set2",
-                              ax=cbp_fig.ax_box,
-                              showfliers=False,
-                              orient="v",
-                              widths=0.8/df_whole.dataset.nunique(),
-                              dodge=True)
-            
-        box.tick_params(labelsize=globals.fontsize_ticklabel)
-        cbp_fig.ax_box.legend(loc=plm.best_legend_pos_exclude_list(cbp_fig.ax_box), fontsize=globals.fontsize_legend)
-
-        cbp_fig.ax_box.legend(
-            handles=legend_handles,
-            loc=plm.best_legend_pos_exclude_list(cbp_fig.ax_box),
-            fontsize=globals.fontsize_legend)
-        
-        QA4SMPlotter._append_legend_title(cbp_fig, cbp_fig.ax_box, Var)
-
-        xtick_pos = self.cbp.centers_and_widths(anchor_list=anchor_list,
-                                                no_of_ds=1,
-                                                space_per_box_cluster=0.7,
-                                                rel_indiv_box_width=0.8)
-        cbp_fig.ax_box.set_xticks([])
-        cbp_fig.ax_box.set_xticklabels([])
-        cbp_fig.ax_box.set_xticks(xtick_pos[0].centers)
-
-        def get_xtick_labels(df: pd.DataFrame) -> List:
-            _count_dict = df.count().to_dict()
-            return [
-                f"{tsw[1]}\nEmpty" if count == 0 else f"{tsw[1]}"
-                for tsw, count in _count_dict.items()
-            ]
-
-        xtick_labels = get_xtick_labels(_df)
-
-        if len(xtick_labels) > 19 and stability:
-            xtick_labels = [label.replace("\n", " ") for label in xtick_labels]
-            cbp_fig.ax_box.set_xticklabels(xtick_labels)
-            cbp_fig.ax_box.tick_params(axis='x', rotation=315,
-                                       labelsize=globals.fontsize_ticklabel)
-        else:
-            cbp_fig.ax_box.set_xticklabels(xtick_labels)
-        cbp_fig.ax_box.tick_params(
-            axis='both',
-            labelsize=globals.fontsize_ticklabel)
-
-        _dummy_xticks = [
-            cbp_fig.ax_box.axvline(x=(a + b) / 2, color='lightgrey') for a, b
-            in zip(xtick_pos[0].centers[:-1], xtick_pos[0].centers[1:])
-        ]
->>>>>>> ae358d90
 
         title = self.create_title(Var, type='boxplot_basic')
 
@@ -2430,25 +2180,12 @@
                 out = 0
             return out
 
-<<<<<<< HEAD
         title = title + f' for the same {get_valid_gpis(metric_df)} out of {len(metric_df)} GPIs'
 
         th.set_wrapped_title(cbp_fig.fig, cbp_fig.ax_box, title)
 
         if globals.draw_logo:
             plm.add_logo_to_figure(fig=cbp_fig.fig)
-=======
-        title = title + f'\n for the same {get_valid_gpis(_df)} out of {len(metric_df)} GPIs\n'
-
-        cbp_fig.fig.suptitle(
-            title,
-            fontsize=globals.fontsize_title)
-
-        cbp_fig.ax_box.set_ylabel(
-            self.create_label(Var),
-            fontsize=globals.fontsize_label,
-        )
->>>>>>> ae358d90
 
         spth = [
             Path(
@@ -2466,224 +2203,4 @@
             ) for outname in spth
         ]
 
-<<<<<<< HEAD
-        return cbp_fig.fig
-    
-=======
-        return cbp_fig.fig"""
-    
-    def plot_cbp(
-        self,
-        chosen_metric: str,
-        stability: bool,
-        out_name: Optional[Union[List, List[str]]] = None
-    ) -> matplotlib.figure.Figure:
-        """
-        Plot a Clustered Boxplot for a chosen metric
-
-        Parameters
-        ----------
-        chosen_metric : str
-            name of the metric
-        out_name : str or list of str, optional
-            name of the output file. Default is None
-
-        Returns
-        -------
-        fig : matplotlib.figure.Figure
-            the boxplot
-
-        """
-        anchor_list = None
-
-        def get_metric_vars(
-                generic_metric: str) -> Dict[str, hdl.MetricVariable]:
-            _dict = {}
-
-            for dataset in self.get_datasets_from_df(metric_df):
-                for ds_combi, specific_metric in self.metrics_ds_grouped_lut(
-                )[generic_metric].items():
-                    if dataset in ds_combi:
-                        _Var = hdl.MetricVariable(varname=specific_metric,
-                                                  global_attrs=self.ds.attrs)
-                        if _Var.values == None:
-                            _Var.values = metric_df.loc[:,
-                                                        (dataset, slice(None))]
-
-                        _dict[(_Var.get_varmeta()[0][0], _Var.get_varmeta()[1][0])] = _Var
-
-            return _dict
-
-        def sanitize_dataframe(df: pd.DataFrame,
-                               column_threshold: float = 0.1,
-                               row_threshold_fraction: float = 0.8,
-                               keep_empty_cols: bool = True) -> pd.DataFrame:
-            """
-            Sanitizes a DataFrame by dropping columns and rows based on non-NaN thresholds.
-
-            Parameters
-            ----------
-            df : pd.DataFrame
-                DataFrame to sanitize
-
-            column_threshold : float, optional
-                Fraction of non-NaN values in a column to keep it. Default is 0.1
-
-            row_threshold_fraction : float, optional
-                Fraction of non-NaN values in a row to keep it. Default is 0.8
-
-            keep_empty_cols : bool
-                Whether to keep column names that have non-NaNs below the threshold, but fill them with exclusively NaN. Default is True.
-                This is done for the intra-annual metrics, where each month/season should be represented in the plot
-                even if there is no data for a specific month/dataset in the end. The opposite is true for stability metrics.
-                However if the sanitization leads to an empty dataframe the columns are kept to produce a plot.
-
-            Returns
-            -------
-            df_sanitized : pd.DataFrame
-                Sanitized DataFrame
-            """
-
-            min_non_nan_columns = int(column_threshold * len(df))
-
-            columns_to_keep = df.columns[df.notna().sum() >=
-                                         min_non_nan_columns]
-            columns_to_drop = df.columns[df.notna().sum() <
-                                         min_non_nan_columns]
-
-            df_sanitized = df[columns_to_keep]
-
-            min_non_nan_rows = int(row_threshold_fraction *
-                                   len(df_sanitized.columns))
-
-            df_sanitized = df_sanitized.dropna(thresh=min_non_nan_rows)
-            df_sanitized.dropna(inplace=True)
-
-            # Return early if we don't need to keep empty columns and have data
-            if not keep_empty_cols and not df_sanitized.empty:
-                return df_sanitized
-
-            for col in columns_to_drop:
-                df_sanitized[col] = np.nan
-
-            # Reorder the columns to match the original DataFrame
-            df_sanitized = df_sanitized[df.columns]
-
-            return df_sanitized
-
-        metric_df = self.get_metric_df(chosen_metric)
-        Vars = get_metric_vars(chosen_metric)
-        
-        anchor_list = None
-        if stability:
-            # get the first dataset to deduce the number of anchors - important for the boxplot setup
-            unique_groups = metric_df.columns.get_level_values(0).unique()
-            first_df = metric_df.loc[:,
-                                     metric_df.columns.get_level_values(0) ==
-                                     unique_groups[0]]
-            first_df = sanitize_dataframe(first_df, keep_empty_cols=False)
-            anchor_number = len(first_df.columns)
-            anchor_list = np.arange(anchor_number).astype(float)
-
-        # check also for empty anchor_list
-        if anchor_list is None or (isinstance(anchor_list, np.ndarray) and anchor_list.size == 0):
-            anchor_list = self.cbp.anchor_list
-
-        cbp_fig = self.cbp.figure_template(incl_median_iqr_n_axs=False)
-
-        metric_df = self.get_metric_df(chosen_metric)
-        metric_df.columns = pd.MultiIndex.from_tuples([(f"{l0[:1]} & {l1[:1]}", l2) for l0, l1, l2 in metric_df.columns],
-                                                    names=["datasets", "time"])
-        df_long = metric_df.stack(level=0, future_stack=True)
-        df_long.index = df_long.index.set_names(["lat", "lon", "gpi", "dataset"])
-        df_long = df_long.reset_index()
-        df_long = df_long.melt(id_vars=["lat", "lon", "gpi", "dataset"], var_name="year", value_name="value").sort_values("dataset", ascending=True)
-        
-        unique_combos = df_long["dataset"].unique()
-        palette = get_palette_for(unique_combos)
-
-        n_lines = len(cbp_fig.ax_box.lines)
-        box = sns.boxplot(x="year",
-                              y="value",
-                              hue="dataset",
-                              data=df_long,
-                              palette=palette,
-                              ax=cbp_fig.ax_box,
-                              showfliers=False,
-                              orient="v",
-                              widths=0.8/df_long.dataset.nunique(),
-                              dodge=True)
-        plm.capsizing(box, n_lines)
-            
-        box.tick_params(labelsize=globals.fontsize_ticklabel)
-        cbp_fig.ax_box.legend(loc=plm.best_legend_pos_exclude_list(cbp_fig.ax_box), fontsize=globals.fontsize_legend)
-        
-        Var = hdl.MetricVariable(varname=self.metrics_ds_grouped_lut()[chosen_metric][list(self.metrics_ds_grouped_lut()[chosen_metric].keys())[0]], global_attrs=self.ds.attrs)
-        QA4SMPlotter._append_legend_title(cbp_fig, cbp_fig.ax_box, Var)
-
-        # Styling of axis
-        cbp_fig.ax_box.set_ylabel(self.create_label(Var), fontsize=globals.fontsize_label)
-        cbp_fig.ax_box.xaxis.label.set_fontsize(globals.fontsize_label)
-
-        ticks = cbp_fig.ax_box.get_xticks()
-        midpoints = [(ticks[i] + ticks[i + 1]) / 2 for i in range(len(ticks) - 1)]
-        cbp_fig.ax_box.xaxis.set_minor_locator(plt.FixedLocator(midpoints))
-        cbp_fig.ax_box.grid(which='minor', color='gray', linestyle='dotted', linewidth=0.8)
-        cbp_fig.ax_box.grid(which='major', axis='y', color='gray', linestyle='-', linewidth=0.8)
-        cbp_fig.ax_box.grid(which='major', axis='x', visible=False)
-
-        # Increase fig dimensions for large amount of periods
-        n_periods = len(ticks)
-        if n_periods > globals.period_bin_th: 
-            dims = [globals.boxplot_width_vertical*n_periods/globals.period_bin_th,globals.boxplot_height_vertical]
-        else:
-            dims = [globals.boxplot_width_vertical,globals.boxplot_height_vertical]
-        cbp_fig.fig.set_figwidth(dims[0])
-        cbp_fig.fig.set_figheight(dims[1])
-
-        if len(ticks)>globals.no_growth_th_v:
-            cbp_fig.ax_box.set_xlim(ticks[0]-(ticks[1]-ticks[0])/2, ticks[-1]+(ticks[-1]-ticks[-2])/2)
-        else:
-            cbp_fig.ax_box.set_xlim((ticks[0]+ticks[-1]-globals.no_growth_th_v-1)/2, (ticks[0]+ticks[-1]+globals.no_growth_th_v+1)/2)
-
-        title = self.create_title(Var, type='boxplot_basic')
-
-        def get_valid_gpis(df: pd.DataFrame) -> int:
-
-            try:
-                out = list({x for x in df.count() if x > 0})[0]
-            except IndexError:  # if all values are NaN
-                out = 0
-            return out
-
-        title = title + f' for the same {get_valid_gpis(metric_df)} out of {len(metric_df)} GPIs'
-
-        QA4SMPlotter._set_wrapped_title(cbp_fig.fig, cbp_fig.ax_box, title)
-
-        if globals.draw_logo:
-            plm.add_logo_to_figure(
-                fig=cbp_fig.fig,
-                logo_path=globals.logo_pth,
-                position=globals.logo_position,
-                offset=globals.logo_offset_comp_plots,
-                size=globals.logo_size,
-            )
-
-        spth = [
-            Path(
-                f"{globals.CLUSTERED_BOX_PLOT_SAVENAME.format(metric = chosen_metric, filetype = 'png')}"
-            )
-        ]
-        if out_name:
-            spth = out_name
-
-        [
-            cbp_fig.fig.savefig(
-                fname=outname,
-                dpi="figure", 
-                bbox_inches='tight',
-            ) for outname in spth
-        ]
-
-        return cbp_fig.fig
->>>>>>> ae358d90
+        return cbp_fig.fig