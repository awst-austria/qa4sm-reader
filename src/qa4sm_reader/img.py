# -*- coding: utf-8 -*-
from qa4sm_reader import globals
import qa4sm_reader.handlers as hdl
from qa4sm_reader.plotting_methods import _format_floats, combine_soils

from parse import *
from pathlib import Path
from collections import OrderedDict
import itertools

import numpy as np
import xarray as xr
import pandas as pd
from typing import Union


def extract_periods(filepath) -> np.array:
    """Get periods from .nc"""
    dataset = xr.open_dataset(filepath)
    if globals.period_name in dataset.dims:
        return dataset[globals.period_name].values

    else:
        return np.array([None])


class SpatialExtentError(Exception):
    """Class to handle errors derived from the spatial extent of validations"""
    pass


class QA4SMImg(object):
    """A tool to analyze the results of a validation, which are stored in a netCDF file."""
    def __init__(self, filepath,
                 period=None,
                 extent=None,
                 ignore_empty=True,
                 metrics=None,
                 index_names=globals.index_names,
                 load_data=True,
                 empty=False):
        """
        Initialise a common QA4SM results image.

        Parameters
        ----------
        filepath : str
            Path to the results netcdf file (as created by QA4SM)
        period : Any, optional (default: None)
            If results for multiple validation periods are stored in file,
            load this period.
        extent : tuple, optional (default: None)
            Area to subset the values for -> (min_lon, max_lon, min_lat, max_lat)
        ignore_empty : bool, optional (default: True)
            Ignore empty variables in the file.
        metrics : list or None, optional (default: None)
            Subset of the metrics to load from file, if None are passed, all
            are loaded.
        index_names : list, optional (default: ['lat', 'lon'] - as in globals.py)
            Names of dimension variables in x and y direction (lat, lon).
        load_data: bool, default is True
            if true, initialize all the datasets, variables and metadata
        """
        self.filepath = Path(filepath)
        self.index_names = index_names

        self.ignore_empty = ignore_empty
        self.ds = self._open_ds(extent=extent, period=period)
        self.extent = self._get_extent(extent=extent)  # get extent from .nc file if not specified
<<<<<<< HEAD
        self.datasets = hdl.QA4SMDatasets(self.ds.attrs)
=======
        self.datasets = QA4SMDatasets(self.ds.attrs)
>>>>>>> aa467c87

        if load_data:
            self.varnames = list(self.ds.variables.keys())
            self.df = self._ds2df()
            self.vars = self._load_vars(empty=empty)
            self.metrics = self._load_metrics()
            self.common, self.double, self.triple = self.group_metrics(metrics)
            # this try here is to obey tests, withouth a necessity of changing and commiting test files again
            try:
                self.ref_dataset_grid_stepsize = self.ds.val_dc_dataset0_grid_stepsize
            except:
                self.ref_dataset_grid_stepsize = 'nan'

    def _open_ds(self, extent=None, period=None):
        """Open .nc as xarray datset, with selected extent"""
        dataset = xr.load_dataset(
            self.filepath,
            drop_variables="time",
            engine="h5netcdf",
        )
        if period is not None:
            ds = dataset.sel(dict(period=period))
        else:
            ds = dataset
        # drop non-spatial variables (e.g.'time')
        if globals.time_name in ds.variables:
            ds = ds.drop_vars(globals.time_name)
        # geographical subset of the results
        if extent:
            lat, lon, gpi = globals.index_names
            mask = (ds[lon] >= extent[0]) & (ds[lon] <= extent[1]) &\
                   (ds[lat] >= extent[2]) & (ds[lat] <= extent[3])

            if True not in mask:
                raise SpatialExtentError(
                    "The selected subset is not overlapping the validation domain"
                )

            return ds.where(mask, drop=True)

        else:
            return ds

    @property
    def has_CIs(self):
        """True if the validation result contains confidence intervals"""
        itdoes = hdl.ConfidenceInterval in [type(var) for var in self.vars]

        return itdoes

    @property
    def name(self) -> str:
        """Create a unique name for the QA4SMImage from the netCDF file"""
        ref = self.datasets.ref['pretty_title']
        others = [other['pretty_title'] for other in self.datasets.others]

        name = ",\n".join(others) + "\nv {} (ref)".format(ref)

        return name

    @property
    def metadata(self) -> dict:
        """If the image has metadata (ISMN reference), return a dict of shape {varname: Metadata}. Else, False."""
        metadata = {}
        # check if there is any CI Var
        for Var in self._iter_vars(type="metadata"):
            metadata[Var.varname] = Var


        if all(type in metadata.keys() for type in globals.soil_types):
            soil_dict = {type: metadata[type] for type in globals.soil_types}
            soil_combined = combine_soils(soil_dict)
            metadata["soil_type"] = hdl.QA4SMVariable("soil_type", self.ds.attrs, values=soil_combined).initialize()
        else:
            metadata["soil_type"] = None

        return metadata

    def _get_extent(self, extent) -> tuple:
        """Get extent of the results from the netCDF file"""
        if not extent:
            lat, lon, gpi = globals.index_names
            lat_coord, lon_coord = self.ds[lat].values, self.ds[lon].values
            lons = min(lon_coord), max(lon_coord)
            lats = min(lat_coord), max(lat_coord)
            extent = lons + lats

        return extent

    def _load_vars(self, empty=False, only_metrics=False) -> list:
        """
        Create a list of common variables and fill each with values

        Parameters
        ----------
        empty : bool, default is False
            if True, Var.values is an empty dataframe
        only_metrics : bool, default is False
            if True, only variables for metric scores are kept (i.e. not gpi, idx ...)

        Returns
        -------
        vars : list
            list of QA4SMVariable objects for the validation variables
        """
        vars = []
        for varname in self.varnames:
            if empty:
                values = None
            else:
                # lat, lon are in varnames but not in datasframe (as they are the index)
                try:
                    values = self.df[[varname]]
                except KeyError:
                    values = None

<<<<<<< HEAD
            Var = hdl.QA4SMVariable(varname, self.ds.attrs, values=values).initialize()
=======
            try:
                Var = QA4SMMetricVariable(varname, self.ds.attrs, values=values)
                # if self.ignore_empty and Var.isempty: todo: possible issues from non-metric variables?
                #     continue
            except IOError:
                Var = None
                continue
>>>>>>> aa467c87

            if only_metrics and isinstance(Var, hdl.MetricVariable):
                vars.append(Var)
            elif not only_metrics:
                vars.append(Var)

        return vars

    def _load_metrics(self) -> dict:
        """
        Create a list of metrics for the file

        Returns
        -------
        Metrics : dict
            dictionary with shape {metric name: QA4SMMetric}
        """
        Metrics = {}
        all_groups = globals.metric_groups.values()
        for group in all_groups:
            for metric in group:
                metric_vars = []
                for Var in self._iter_vars(filter_parms={'metric': metric}):
                    metric_vars.append(Var)

                if metric_vars != []:
                    Metric = hdl.QA4SMMetric(metric, metric_vars)
                    Metrics[metric] = Metric

        return Metrics

    def _iter_vars(self, type:str=None, name:str=None, filter_parms:dict=None) -> iter: # todo: update code to function
        """
        Iter through QA4SMVariable objects that are in the file

        Parameters
        ----------
        type : str, default is None
            One of 'metric', 'ci', 'metadata' can be specified to only iterate through the specific group
        name : str, default is None
            yield a specific variable by its name
        filter_parms : dict
            dictionary with QA4SMVariable attributes as keys and filter value as values (e.g. {g: 0})
        """
        type_lut = {
            "metric": hdl.MetricVariable,
            "ci": hdl.ConfidenceInterval,
            "metadata": hdl.Metadata,
        }
        for Var in self.vars:
            if name:
                if name in [Var.varname, Var.pretty_name]:
                    yield Var
                    break
                else:
                    continue
            if type and not isinstance(Var, type_lut[type]):
                    continue
            if filter_parms:
                for key, val in filter_parms.items():
                    if getattr(Var, key) == val:  # check all attribute individually
                        check = True
                    else:
                        check = False  # does not match requirements
                        break
                if check != True:
                    continue

            yield Var

    def _iter_metrics(self, **filter_parms) -> iter:
        """
        Iter through QA4SMMetric objects that are in the file

        Parameters
        ----------
        **filter_parms : kwargs, dict
            dictionary with QA4SMMetric attributes as keys and filter value as values (e.g. {g: 0})
        """
        for Metric in self.metrics.values():
            for key, val in filter_parms.items():
                if val is None or getattr(Metric, key) == val:
                    yield Metric

    def group_vars(self, **filter_parms):
        """
        Return a list of QA4SMVariable that match filters

        Parameters
        ----------
        **filter_parms : kwargs, dict
            dictionary with QA4SMVariable attributes as keys and filter value as values (e.g. {g: 0})
        """
        vars = []
        for Var in self._iter_vars(**filter_parms):
            vars.append(Var)

        return vars

    def group_metrics(self, metrics:list=None) -> (dict, dict, dict):
        """
        Load and group all metrics from file

        Parameters
        ----------
        metrics: list or None
            if list, only metrics in the list are grouped
        """
        common, double, triple = {},{},{}

        # fetch Metrics
        if metrics is None:
            metrics = self.metrics.keys()

        # fill dictionaries
        for metric in metrics:
            Metric = self.metrics[metric]
            if Metric.g == 0:
                common[metric] = Metric
            elif Metric.g == 2:
                double[metric] = Metric
            elif Metric.g == 3:
                triple[metric] = Metric

        return common, double, triple

    def _ds2df(self, varnames:list=None) -> pd.DataFrame:
        """
        Return one or more or all variables in a single DataFrame.

        Parameters
        ----------
        varnames : list or None
            list of QA4SMVariables to be placed in the DataFrame

        Return
        ------
        df : pd.DataFrame
            DataFrame with Var name as column names
        """
        try:
            if varnames is None:
                if globals.time_name in self.varnames:
                    if self.ds[globals.time_name].values.size == 0:
                         self.ds = self.ds.drop_vars(globals.time_name)
                df = self.ds.to_dataframe()
            else:
                df = self.ds[self.index_names + varnames].to_dataframe()
                df.dropna(axis='index', subset=varnames, inplace=True)
        except KeyError as e:
            raise Exception("The variable name '{}' does not match any name in the input values.".format(e.args[0]))

        if isinstance(df.index, pd.MultiIndex):
            lat, lon, gpi = globals.index_names
            df[lat] = df.index.get_level_values(lat)
            df[lon] = df.index.get_level_values(lon)
            df[gpi] = df.index.get_level_values(gpi)
<<<<<<< HEAD
=======
        # import pdb; pdb.set_trace()
>>>>>>> aa467c87
        df.reset_index(drop=True, inplace=True)
        df = df.set_index(self.index_names)

        return df

    def metric_df(self, metrics:str or list):
        """
        Group all variables for the metric in a common data frame

        Parameters
        ---------
        metrics : str or list
            name(s) of the metrics to have in the DataFrame

        Returns
        -------
        df : pd.DataFrame
            A dataframe that contains all variables that describe the metric
            in the column
        """
        if isinstance(metrics, list):
            Vars = []
            for metric in metrics:
                Vars.extend(self.group_vars(**{'metric':metric}))
        else:
            Vars = self.group_vars(**{'metric':metrics})

        varnames = [Var.varname for Var in Vars]
        metrics_df = self._ds2df(varnames=varnames)

        return metrics_df

    def get_cis(self, Var:hdl.MetricVariable) -> Union[list, None]:
        """Return the CIs of a variable as a list of dfs, if they exist in the netcdf"""
        cis = []
        if not self.has_CIs:
            return cis

        for ci in self._iter_vars(
                type="ci",
                filter_parms={
                    "metric":Var.metric,
                    "metric_ds":Var.metric_ds,
                }
        ):
            values = ci.values
            values.columns = [ci.bound]
            cis.append(values)

        return cis

    def _metric_stats(self, metric, id=None)  -> list:
        """
        Provide a list with the metric summary statistics for each variable or for all variables
        where the dataset with id=id is the metric dataset.

        Parameters
        ----------
        metric : str
            A metric that is in the file (e.g. n_obs, R, ...)
        id: int
            dataset id

        Returns
        -------
        metric_stats : list
            List of (variable) lists with summary statistics
        """
        metric_stats = []
        if id:
            filters = {'metric':metric, 'is_CI':False, 'id':id} # todo: update iter_vars function
        else:
            filters = {'metric':metric, 'is_CI':False,}
        # get stats by metric
        for Var in self._iter_vars(only_metrics=True, **filters):
            # get interquartile range 
            values = Var.values[Var.varname]
            # take out variables with all NaN or NaNf
            if values.isnull().values.all():
                continue
            iqr = values.quantile(q=[0.75,0.25]).diff()
            iqr = abs(float(iqr.loc[0.25]))
            # find the statistics for the metric variable
            var_stats = [i for i in (values.mean(), values.median(), iqr)]
            if Var.g == 0:
                var_stats.append('All datasets')
                var_stats.extend([globals._metric_name[metric], Var.g])

            else:
                i, ds_name = Var.metric_ds
                if Var.g == 2:
                    var_stats.append('{}-{} ({})'.format(i, ds_name['short_name'], ds_name['pretty_version']))

                elif Var.g == 3:
                    o, other_ds = Var.other_ds
                    var_stats.append('{}-{} ({}); other ref: {}-{} ({})'.format(i, ds_name['short_name'],
                                                                                ds_name['pretty_version'],
                                                                                o, other_ds['short_name'],
                                                                                other_ds['pretty_version']))

                var_stats.extend([globals._metric_name[metric] + globals._metric_description_HTML[metric].format(
                    globals._metric_units_HTML[ds_name['short_name']]), Var.g])
            # put the separate variable statistics in the same list
            metric_stats.append(var_stats)

        return metric_stats
    
    def stats_df(self) -> pd.DataFrame:
        """
        Create a DataFrame with summary statistics for all the metrics

        Returns
        -------
        stats_df : pd.DataFrame
            Quick inspection table of the results.
        """
        stats = []
        # find stats for all the metrics
        for metric in self.metrics.keys():
            stats.extend(self._metric_stats(metric))
        # create a dataframe
        stats_df = pd.DataFrame(stats, columns = ['Mean', 'Median', 'IQ range', 'Dataset', 'Metric', 'Group'])
        stats_df.set_index('Metric', inplace=True)
        stats_df.sort_values(by='Group', inplace=True)
        # format the numbers for display
        stats_df = stats_df.applymap(_format_floats)
        stats_df.sort_index(inplace=True)

        return stats_df
<|MERGE_RESOLUTION|>--- conflicted
+++ resolved
@@ -67,11 +67,7 @@
         self.ignore_empty = ignore_empty
         self.ds = self._open_ds(extent=extent, period=period)
         self.extent = self._get_extent(extent=extent)  # get extent from .nc file if not specified
-<<<<<<< HEAD
         self.datasets = hdl.QA4SMDatasets(self.ds.attrs)
-=======
-        self.datasets = QA4SMDatasets(self.ds.attrs)
->>>>>>> aa467c87
 
         if load_data:
             self.varnames = list(self.ds.variables.keys())
@@ -188,17 +184,7 @@
                 except KeyError:
                     values = None
 
-<<<<<<< HEAD
             Var = hdl.QA4SMVariable(varname, self.ds.attrs, values=values).initialize()
-=======
-            try:
-                Var = QA4SMMetricVariable(varname, self.ds.attrs, values=values)
-                # if self.ignore_empty and Var.isempty: todo: possible issues from non-metric variables?
-                #     continue
-            except IOError:
-                Var = None
-                continue
->>>>>>> aa467c87
 
             if only_metrics and isinstance(Var, hdl.MetricVariable):
                 vars.append(Var)
@@ -356,10 +342,7 @@
             df[lat] = df.index.get_level_values(lat)
             df[lon] = df.index.get_level_values(lon)
             df[gpi] = df.index.get_level_values(gpi)
-<<<<<<< HEAD
-=======
-        # import pdb; pdb.set_trace()
->>>>>>> aa467c87
+
         df.reset_index(drop=True, inplace=True)
         df = df.set_index(self.index_names)
 
