--- conflicted
+++ resolved
@@ -192,26 +192,6 @@
 
 # label format for all metrics
 _metric_description = {  # from /qa4sm/validator/validation/graphics.py
-<<<<<<< HEAD
-    'R': ' [-]',
-    'p_R': ' [-]',
-    'rho': ' [-]',
-    'p_rho': ' [-]',
-    'tau': ' [-]',
-    'p_tau': ' [-]',
-    'RMSD': ' [{}]',
-    'BIAS': ' [{}]',
-    'n_obs': ' ',
-    'urmsd': ' [{}]',
-    'RSS': ' [({})²]',
-    'mse': ' [({})²]',
-    'mse_corr': ' [({})²]',
-    'mse_bias': ' [({})²]',
-    'mse_var': ' [({})²]',
-    'snr': ' [db]',
-    'err_std': ' [{}]',
-    'beta': ' [{}]',
-=======
     'R': '',
     'p_R': '',
     'rho': '',
@@ -230,28 +210,26 @@
     'snr': ' in dB',
     'err_std': ' in {}',
     'beta': ' in {}',
->>>>>>> 97aa5cae
 }
 
 
 # units for all datasets
-<<<<<<< HEAD
 def get_metric_units(dataset, raise_error=False):
     # function to get m.u. with possibility to raise error
     _metric_units = {  # from /qa4sm/validator/validation/graphics.py
         'ISMN': 'm³/m³',
         'C3S': 'm³/m³',
         'GLDAS': 'm³/m³',
-        'ASCAT': '% sat',
+        'ASCAT': '% saturation',
         'SMAP': 'm³/m³',
         'ERA5': 'm³/m³',
         'ERA5_LAND': 'm³/m³',
-        'ESA_CCI_SM_active': '% sat',
+        'ESA_CCI_SM_active': '% saturation',
         'ESA_CCI_SM_combined': 'm³/m³',
         'ESA_CCI_SM_passive': 'm³/m³',
         'SMOS': 'm³/m³',
-        'CGLS_CSAR_SSM1km': '% sat',
-        'CGLS_SCATSAR_SWI1km': '% sat',
+        'CGLS_CSAR_SSM1km': '% saturation',
+        'CGLS_SCATSAR_SWI1km': '% saturation',
         'SMOS_L3': 'm³/m³',
     }
 
@@ -272,23 +250,6 @@
 
             return "n.a."
 
-=======
-_metric_units = {  # from /qa4sm/validator/validation/graphics.py
-    'ISMN': 'm³/m³',
-    'C3S': 'm³/m³',
-    'GLDAS': 'm³/m³',
-    'ASCAT': '% saturation',
-    'SMAP': 'm³/m³',
-    'ERA5': 'm³/m³',
-    'ERA5_LAND': 'm³/m³',
-    'ESA_CCI_SM_active': '% saturation',
-    'ESA_CCI_SM_combined': 'm³/m³',
-    'ESA_CCI_SM_passive': 'm³/m³',
-    'SMOS': 'm³/m³',
-    'CGLS_CSAR_SSM1km': '% saturation',
-    'CGLS_SCATSAR_SWI1km': '% saturation',
-}
->>>>>>> 97aa5cae
 
 # label name for all metrics
 _metric_name = {  # from /qa4sm/validator/validation/globals.py
@@ -311,48 +272,6 @@
     'err_std': 'Error standard deviation',
     'beta': 'TC scaling coefficient',
 }
-
-<<<<<<< HEAD
-=======
-# label format for all metrics for HTML rendering
-_metric_description_HTML = {  # from /qa4sm/validator/validation/graphics.py
-    'R': ' [-]',
-    'p_R': ' [-]',
-    'rho': ' [-]',
-    'p_rho': ' [-]',
-    'tau': ' [-]',
-    'p_tau': ' [-]',
-    'RMSD': ' [{}]',
-    'BIAS': ' [{}]',
-    'n_obs': ' ',
-    'urmsd': ' [{}]',
-    'RSS': ' [({})²]',
-    'mse': ' [({})²]',
-    'mse_corr': ' [({})²]',
-    'mse_bias': ' [({})²]',
-    'mse_var': ' [({})²]',
-    'snr': ' [dB]',
-    'err_std': ' [{}]',
-    'beta': ' [{}]',
-}
-
-# units for all datasets for HTML rendering
-_metric_units_HTML = {  # from /qa4sm/validator/validation/graphics.py
-    'ISMN': 'm³/m³',
-    'C3S': 'm³/m³',
-    'GLDAS': 'm³/m³',
-    'ASCAT': '% sat',
-    'SMAP': 'm³/m³',
-    'ERA5': 'm³/m³',
-    'ERA5_LAND': 'm³/m³',
-    'ESA_CCI_SM_active': '% sat',
-    'ESA_CCI_SM_combined': 'm³/m³',
-    'ESA_CCI_SM_passive': 'm³/m³',
-    'SMOS': 'm³/m³',
-    'CGLS_CSAR_SSM1km': '% sat',
-    'CGLS_SCATSAR_SWI1km': '% sat',
-}
->>>>>>> 97aa5cae
 
 # BACKUPS
 # =====================================================
