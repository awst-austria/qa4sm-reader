# -*- coding: utf-8 -*-
"""
Settings and global variables used in the reading and plotting procedures
"""
# todo: reduce dependency on globals (e.g flexible if new datasets/versions are added)
import warnings

import cartopy.crs as ccrs
import matplotlib
import matplotlib.colors as cl
import numpy as np
import colorcet
import seaborn as sns
import os

# PLOT DEFAULT SETTINGS
# =====================================================
matplotlib_ppi = 72  # Don't change this, it's a matplotlib convention.
index_names = ['lat', 'lon',
               'gpi']  # Names used for 'latitude' and 'longitude' coordinate.
time_name = 'time'  # not used at the moment, dropped on load
period_name = 'period'  # not used at the moment, dropped on load
no_print_period = ["bulk"] # List of period names which should not be printed in the title

dpi_min = 100  # Resolution in which plots are going to be rendered.
dpi_max = 200
title_pad = 12  # Padding below the title in points. default padding is matplotlib.rcParams['axes.titlepad'] = 6.0
data_crs = ccrs.PlateCarree()  # Default map projection. use one of
legend_alpha = 0.7
ci_alpha = 0.4

palette = sns.color_palette("Set2") #seaborn color palette used for dataset combination --> colors.py, colorblindfriendly options "Set2", "Dark2", "colorblind", ("Paired" not really useable in this case)
exclude_from_palette = [6] # index of colors which you want removed from the set (depends on n_colors), for example 6 for "Set2" due to it just being not so nice to look at
color_palette_combinations = [c for i, c in enumerate(palette) if i not in exclude_from_palette]
color_palette_combinations_2 = sns.color_palette("Dark2") #if more combinations than len(color_palette_combinations)

# === font defaults ===
fontsize_title = 18
fontsize_label = 16
fontsize_ticklabel = 12
fontsize_legend = 12

# === Aggregate subplots defaults ===
n_col_agg = 2
max_subplots = 20

# === axis defaults ===
ax_left = 0.2
ax_bottom = 0.15
ax_width = 0.75
ax_height = 0.8

# === map plot defaults ===
scattered_datasets = [
    'ISMN'
]  # dataset names which require scatterplots (values is scattered in lat/lon)
map_figsize = [10, 7.5]  # size of the output figure in inches.
map_ax_left = 0.1
map_ax_bottom = 0.2
map_ax_width = 0.8
map_ax_height = 0.75

cax_width =0.03

resolution_th = [5, 30] # If one of the axis has an extent [°] below the thresholds change to finer resolution 
naturalearth_resolution = ["10m",'50m','110m']  # One of '10m', '50m' and '110m'. Finer resolution slows down plotting. see https://www.naturalearthdata.com/
crs = ccrs.PlateCarree(
)  # projection. Must be a class from cartopy.crs. Note, that plotting labels does not work for most projections.
min_markersize = 26 # min area of Marker in pixels
max_markersize = 300 # max area of Marker in points
nan_markersize = 16 # area of Marker for nan staions
map_pad = 0.15  # padding relative to map height.
min_gridlines = 4 # Minimum number of gridlines for each axis, if map too small no gridlines drawn
grid_intervals = [
    0.1, 0.2, 0.5, 1, 2, 5, 10, 30
]  # grid spacing in degree to choose from (plotter will try to make 5 gridlines in the smaller dimension)

map_land_color = "#E7E2D6"
map_water_color = "#e0f7fa"

# === boxplot_basic defaults ===
<<<<<<< HEAD
metadata_max_boxes = 90
metadata_min_samples = 5

=======
>>>>>>> 4c748fa5
boxplot_height = 7 #$ increased by 1 to house logo
boxplot_width = 2.1  # times (n+1), where n is the number of boxes.

orient_th = 0 # If more number of bins > orient_th change to horizontal plot

boxplot_height_horizontal = 7.5
boxplot_width_horizontal = 12.5

n_boxplots_in_row = 5

bin_th = 2
meta_bin_th = 15 # Above the threshold the figure height gets changes dynamically relative to # of bins
no_growth_th_v = 1 # If equal or less bins than no_growth_th_v (vertical) the figure ylims get adjusted to not get gigantic boxes
no_growth_th_h = 2 # If equal or less bins than no_growth_th_h (horizontal) the figure xlims get adjusted to not get gigantic boxes

boxplot_height_vertical = 7.5
boxplot_width_vertical = 5

period_bin_th = 6 # Above the threshold the figure height gets changes dynamically relative to # of bins

<<<<<<< HEAD
bp_height_exponent = 3/4 # exponent determining how the (non-metadata-)boxplot grows with increasing axes rows

=======
>>>>>>> 4c748fa5
boxplot_edgecolor = "#000000" # color of the edgeline of the boxplot
boxplot_edgewidth = 1 # width of edgeline of boxplot
cap_factor = 2/3

boxplot_new_coloring = True
hatch_linewidth = 1.5
num_hatches = 30
boxplot_printnumbers = True  # Print 'median', 'nObs', 'stdDev' to the boxplot_basic.

#TODO: remove eventually, as watermarlk string no longer needed
# === watermark defaults ===
watermark = u'made with QA4SM (qa4sm.eu)'  # Watermark string
watermark_pos = 'bottom'  # Default position ('top' or 'bottom' or None)
watermark_fontsize = 8  # fontsize in points (matplotlib uses 72ppi)
watermark_pad = 50  # padding above/below watermark in points (matplotlib uses 72ppi)

#$$
# === logo defaults ===
rel_to_plot = ["front", "bg", "side"] # Possible positions relative to ax
va_l = ["lower", "center", "upper"] # Possible vertical alignment
ha_l = ["left", "center", "right"] # Possible horizontal alignment

draw_logo = True
logo_position = 'front_lower_right' # of format rel_to_plot[i]+"_"+va_l[j]+"_"+ha_l[k]
n_col_logo = 1 # Number of columns forlogos
n_logo = n_col_logo*1 # Number of logos to draw for position in ["bg", "in_front"]
logo_alpha = 0.7
logo_rotation = 0
logo_pad = 0.01 # Percent of ax
logo_size = 30  # height of the logo in pt
logo_offset_comp_plots = (0, -0.1)
logo_offset_metadata_plots = (0, -0.08)
logo_offset_map_plots = (0, -0.15)
logo_offset_bar_plots = (0, -0.1)
logo_offset_box_plots = (0, -0.15)
logo_pth = os.path.join(
    os.path.dirname(
        os.path.abspath(__file__)), 'static', 'images', 'logo',
    'qa4sm_logo_long.webp')

# Repositioning of legend if at same position as logo
leg_loc_dict = {
    "best": 0,
    "upper right": 1,
    "upper left": 2,
    "lower left": 3,
    "lower right": 4,
    "right": 5,
    "center left": 6,
    "center right": 7,
    "lower center": 8,
    "upper center": 9,
    "center center": 10,
    "center": 10} # Dictionary mapping legend location to corresponding numbers

pos_logo_lut = {f"{i}_{j}_{k}":leg_loc_dict[f"{j} {k}"] for i in rel_to_plot for j in va_l for k in ha_l}
leg_loc_forbidden = [0, 5, 6, 7, 8, 9, 10, pos_logo_lut[logo_position]] # Positions where no legend placement is allowed

# === filename template ===
ds_fn_templ = "{i}-{ds}.{var}"
ds_fn_sep = "_with_"

# === metadata files to save ===
out_metadata_plots = {
    "lc": ["lc_2010"],
    "climate": ["climate_KG"],
    "soil": ["instrument_depth", "soil_type"],
    "frm_class": ['frm_class'],
    "network" : ['network'],
}

# === calculation errors (pytesmo) === #TODO: import from pytesmo
status = {
    -1: 'Other error',
    0: 'Success',
    1: 'Not enough data',
    2: 'Metric calculation failed',
    3: 'Temporal matching failed',
    4: 'No overlap for temporal match',
    5: 'Scaling failed',
    6: 'Unexpected validation error',
    7: 'Missing GPI data',
    8: 'Data reading failed'
}

# helper dict to replace some error codes and have merged categories
# (e.g.: No overlap for temporal match -> Temporal matching failed)
status_replace = {
    4: 3,
    7: 1,
}

# === colormaps used for plotting metrics ===
# Colormaps can be set for classes of similar metrics or individually for metrics.
# Any colormap name can be used, that works with matplotlib.pyplot.cm.get_cmap('colormap')
# more on colormaps: https://matplotlib.org/users/colormaps.html | https://morphocode.com/the-use-of-color-in-maps/


def get_status_colors():
    # function to get custom cmap for calculation errors
    # limited to 14 different error entries to produce distinct colors
    cmap = cl.ListedColormap(matplotlib.colormaps['Set3'].colors[:len(status) - 2])
    colors = [cmap(i) for i in range(cmap.N)]
    colors.insert(0, (0, 0.66666667, 0.89019608, 1.0))
    colors.insert(0, (0.45882353, 0.08235294, 0.11764706, 1.0))
    cmap = cl.ListedColormap(colors=colors)
    return cmap

# old cclasses
_cclasses_old = {
    'div_better': matplotlib.colormaps[
        'RdYlBu'
    ],  # diverging: 1 good, 0 special, -1 bad (pearson's R, spearman's rho')
    'div_worse': matplotlib.colormaps[
        'RdYlBu_r'
    ],  # diverging: 1 bad, 0 special, -1 good (difference of bias)
    'div_neutr':
    matplotlib.colormaps['RdYlGn'],  # diverging: zero good, +/- neutral: (bias)
    'seq_worse': matplotlib.colormaps[
        'YlGn_r'
    ],  # sequential: increasing value bad (p_R, p_rho, rmsd, ubRMSD, RSS)
    'seq_better': matplotlib.colormaps[
        'YlGn'],  # sequential: increasing value good (n_obs, STDerr)
    'div_slopeBIAS': matplotlib.colormaps[
        'RdBu_r'
    ],  # diverging colormap for slopeBIAS
    'div_slopeR': matplotlib.colormaps[
        'PiYG'
    ],  # diverging colormap for slopeR
    'div_slopeURMSD': matplotlib.colormaps[
        'PuOr'
    ]  # diverging colormap for slopeURMSD
}
    
# new cclasses
_cclasses_new = {
    'div_better': colorcet.m_CET_D1A_r,  # diverging: 1 good, 0 special, -1 bad (pearson's R, spearman's rho')
    'div_worse': colorcet.m_CET_D1A,  # diverging: 1 bad, 0 special, -1 good (difference of bias)
    'div_neutr':colorcet.m_CET_D13,  # diverging: zero good, +/- neutral: (bias)
    'seq_worse': colorcet.m_CET_L18,  # sequential: increasing value bad (p_R, p_rho, rmsd, ubRMSD, RSS)
    'seq_better': colorcet.m_blues,  # sequential: increasing value good (n_obs, STDerr)
    'qua_neutr':
    get_status_colors(),  # qualitative category with 2 forced colors
    # Added colormaps for slope metrics
    'div_slopeBIAS': colorcet.m_CET_D13,  # diverging colormap for slopeBIAS
    'div_slopeR': colorcet.m_CET_D13,  # diverging colormap for slopeR
    'div_slopeURMSD': colorcet.m_CET_D13  # diverging colormap for slopeURMSD
}
_cclasses = _cclasses_new

_colormaps = {  # from /qa4sm/validator/validation/graphics.py
    'R': _cclasses['div_better'],
    'p_R': _cclasses['seq_worse'],
    'rho': _cclasses['div_better'],
    'p_rho': _cclasses['seq_worse'],
    'RMSD': _cclasses['seq_worse'],
    'BIAS': _cclasses['div_neutr'],
    'n_obs': _cclasses['seq_better'],
    'urmsd': _cclasses['seq_worse'],
    'mse': _cclasses['seq_worse'],
    'mse_corr': _cclasses['seq_worse'],
    'mse_bias': _cclasses['seq_worse'],
    'mse_var': _cclasses['seq_worse'],
    'RSS': _cclasses['seq_worse'],
    'tau': _cclasses['div_better'],
    'p_tau': _cclasses['seq_worse'],
    'snr': _cclasses['div_better'],
    'err_std': _cclasses['seq_worse'],
    'beta': _cclasses['div_neutr'],
    'status': _cclasses['qua_neutr'],
    'slopeR': _cclasses['div_slopeR'],
    'slopeURMSD': _cclasses['div_slopeURMSD'],
    'slopeBIAS': _cclasses['div_slopeBIAS'],
}

# Colorbars for difference plots
_diff_colormaps = {  # from /qa4sm/validator/validation/graphics.py
    'R': _cclasses['div_better'],
    'p_R': _cclasses['div_worse'],
    'rho': _cclasses['div_better'],
    'p_rho': _cclasses['div_worse'],
    'tau': _cclasses['div_better'],
    'p_tau': _cclasses['div_worse'],
    'RMSD': _cclasses['div_worse'],
    'BIAS': _cclasses['div_worse'],
    'urmsd': _cclasses['div_worse'],
    'RSS': _cclasses['div_worse'],
    'mse': _cclasses['div_worse'],
    'mse_corr': _cclasses['div_worse'],
    'mse_bias': _cclasses['div_worse'],
    'mse_var': _cclasses['div_worse'],
    'snr': _cclasses['div_better'],
    'err_std': _cclasses['div_worse'],
    'beta': _cclasses['div_worse'],
}

# METRICS AND VARIABLES DEFINITIONS
# =====================================================
# common metrics, pairwise metrics (2 datasets), triple metrics (TC, 3 datasets), pairwise stability metrics (2 datasets)
metric_groups = {
    'common': ['n_obs'],
    'pairwise': [
        'R', 'p_R', 'rho', 'p_rho', 'RMSD', 'BIAS', 'urmsd', 'mse', 'mse_corr',
        'mse_bias', 'mse_var', 'RSS', 'tau', 'p_tau', 'status' 
    ],
    'triple': ['snr', 'err_std', 'beta', 'status'],
    'pairwise_stability': ['slopeURMSD', 'slopeR', 'slopeBIAS']
}

def get_metric_format(group, metric_dict):
    # metric groups 'pairwise and 'pairwise_stability should be handled the same
    if group == "pairwise_stability":
        group = "pairwise"
    return metric_dict.get(group)

# === variable template ===
# how the metric is separated from the rest
var_name_metric_sep = {
    'common': "{metric}",
    'pairwise': "{metric}_between_",
    'triple': "{metric}_{mds_id:d}-{mds}_between_"
}

var_name_CI = {
    'common': "{metric}_ci_{bound}_between_",
    'pairwise': "{metric}_ci_{bound}_between_",
    'triple': "{metric}_ci_{bound}_{mds_id:d}-{mds}_between_"
}
# how two datasets are separated, ids must be marked as numbers with :d!
var_name_ds_sep = {
    'common': None,
    'pairwise': "{ref_id:d}-{ref_ds}_and_{sat_id0:d}-{sat_ds0}",
    'triple':
    "{ref_id:d}-{ref_ds}_and_{sat_id0:d}-{sat_ds0}_and_{sat_id1:d}-{sat_ds1}",
}

# === metadata templates ===
_ref_ds_attr = 'val_ref'  # global meta values variable that links to the reference dc
_scale_ref_ds = 'val_scaling_ref'  # global meta values variable that links to the scaling reference dc
_ds_short_name_attr = 'val_dc_dataset{:d}'  # attribute convention for other datasets
_ds_pretty_name_attr = 'val_dc_dataset_pretty_name{:d}'  # attribute convention for other datasets
_version_short_name_attr = 'val_dc_version{:d}'  # attribute convention for other datasets
_version_pretty_name_attr = 'val_dc_version_pretty_name{:d}'  # attribute convention for other datasets
_val_dc_variable_pretty_name = 'val_dc_variable_pretty_name{:d}'  # attribute convention for variable name
_val_dc_unit = 'val_dc_unit{:d}'

# format should have (metric, ds, ref, other ds)
_variable_pretty_name = {
    'common': "{}",
    'pairwise': "{}\nof {}\nwith {} as reference",
    'triple': "{} of {} \n against {}, {}"
}


# Value ranges of metrics, either absolute values, or a quantile between 0 and 1
_metric_value_ranges = {  # from /qa4sm/validator/validation/graphics.py
    'R': [-1, 1],
    'p_R': [0, 1],  # probability that observed correlation is statistical fluctuation
    'rho': [-1, 1],
    'p_rho': [0, 1],
    'tau': [-1, 1],
    'p_tau': [0, 1],
    'RMSD': [0, None],
    'BIAS': [None, None],
    'n_obs': [0, None],
    'urmsd': [0, None],
    'RSS': [0, None],
    'mse': [0, None],
    'mse_corr': [0, None],
    'mse_bias': [0, None],
    'mse_var': [0, None],
    'snr': [None, None],
    'err_std': [0, None],
    'beta': [None, None],
    'status': [-1, len(status)-2],
    'slopeR': [None, None],
    'slopeURMSD': [None, None],
    'slopeBIAS': [None, None],
}
# mask values out of range
_metric_mask_range = {
    'err_std': [0, None],  # values below 0 exit but should be marked
}

# check if every metric has a colormap
for group in metric_groups.keys():
    assert all([m in _colormaps.keys() for m in metric_groups[group]])

# label format for all metrics
_metric_description = {  # from /qa4sm/validator/validation/graphics.py
    'R': '',
    'p_R': '',
    'rho': '',
    'p_rho': '',
    'tau': '',
    'p_tau': '',
    'RMSD': ' in {}',
    'BIAS': ' in {}',
    'n_obs': '',
    'urmsd': ' in {}',
    'RSS': ' in ({})²',
    'mse': ' in ({})²',
    'mse_corr': ' in ({})²',
    'mse_bias': ' in ({})²',
    'mse_var': ' in ({})²',
    'snr': ' in dB',
    'err_std': ' in {}',
    'beta': ' in {}',
    'status': '',
    'slopeR': ' per decade',
    'slopeURMSD': ' in {} per decade',
    'slopeBIAS': ' in {} per decade',
}

# units for all datasets
def get_metric_units(dataset, raise_error=False):
    # function to get m.u. with possibility to raise error
    _metric_units = {  # from /qa4sm/validator/validation/graphics.py
        'ISMN': 'm³/m³',
        'C3S': 'm³/m³',  # old name
        'C3S_combined': 'm³/m³',
        'C3S_active': '% saturation',
        'C3S_passive': 'm³/m³',
        'C3S_rzsm': 'm³/m³',
        'GLDAS': 'm³/m³',
        'ASCAT': '% saturation',
        'SMAP': 'm³/m³',   # old name
        'SMAP_L3': 'm³/m³',
        'ERA5': 'm³/m³',
        'ERA5_LAND': 'm³/m³',
        'ESA_CCI_SM_active': '% saturation',
        'ESA_CCI_SM_combined': 'm³/m³',
        'ESA_CCI_SM_passive': 'm³/m³',
        'ESA_CCI_RZSM': 'm³/m³',
        'SMOS': 'm³/m³',   # old name
        'SMOS_IC': 'm³/m³',
        'CGLS_CSAR_SSM1km': '% saturation',
        'CGLS_SCATSAR_SWI1km': '% saturation',
        'SMOS_L3': 'm³/m³',
        'SMOS_L2': 'm³/m³',
        'SMAP_L2': 'm³/m³',
        'SMOS_SBPCA': 'm³/m³',
    }

    unit = _metric_units.get(dataset)

    if unit is None:
        if raise_error:
            raise KeyError(f"The dataset '{dataset}' has not been specified in {__name__}.")
        else:
            warnings.warn(
                f"The dataset '{dataset}' has not been specified in {__name__}. "
                "Set 'raise_error' to True to raise an exception for this case.",
                UserWarning
            )
            return "n.a."

    return unit

COMMON_METRICS = {
    'R': 'Pearson\'s r',
    'p_R': 'Pearson\'s r p-value',
    'RMSD': 'Root-mean-square deviation',
    'BIAS': 'Bias',
    'n_obs': '# observations',
    'urmsd': 'Unbiased root-mean-square deviation',
    'RSS': 'Residual sum of squares',
    'mse': 'Mean square error',
    'mse_corr': 'Mean square error correlation',
    'mse_bias': 'Mean square error bias',
    'mse_var': 'Mean square error variance',
}

TC_METRICS = {
    'snr': 'Signal-to-noise ratio',
    'err_std': 'Error standard deviation',
    'beta': 'TC scaling coefficient',
}

READER_EXCLUSIVE_METRICS = {
    'rho': 'Spearman\'s ρ',
    'p_rho': 'Spearman\'s ρ p-value',
    'tau': 'Kendall rank correlation',
    'p_tau': 'Kendall tau p-value',
    'status': 'Validation errors',
}

QA4SM_EXCLUSIVE_METRICS = {
    'rho': 'Spearman\'s rho',
    'p_rho': 'Spearman\'s rho p-value',
    # 'tau': 'Kendall rank correlation',        # currently QA4SM is hardcoded not to calculate kendall tau
    # 'p_tau': 'Kendall tau p-value',           # needs to be changed once tau is calculated again
    'status': '# status',
}

STABILITY_METRICS = {
    'slopeR' : 'Theil-Sen slope of R',
    'slopeURMSD' : 'Theil-Sen slope of urmsd',
    'slopeBIAS' : 'Theil-Sen slope of BIAS'
}

_metric_name = {**COMMON_METRICS, **READER_EXCLUSIVE_METRICS, **TC_METRICS, **STABILITY_METRICS}

METRICS = {**COMMON_METRICS, **QA4SM_EXCLUSIVE_METRICS}

ALL_METRICS = {**COMMON_METRICS, **READER_EXCLUSIVE_METRICS, **TC_METRICS, **STABILITY_METRICS}

NON_METRICS = [
    'gpi',
    'lon',
    'lat',
    'clay_fraction',
    'climate_KG',
    'climate_insitu',
    'elevation',
    'instrument',
    'latitude',
    'lc_2000',
    'lc_2005',
    'lc_2010',
    'lc_insitu',
    'longitude',
    'network',
    'organic_carbon',
    'sand_fraction',
    'saturation',
    'silt_fraction',
    'station',
    'timerange_from',
    'timerange_to',
    'variable',
    'instrument_depthfrom',
    'instrument_depthto',
    'frm_class',
]

METADATA_TEMPLATE = {
    'other_ref': None,
    'ismn_ref': {
        'clay_fraction': np.float32([np.nan]),
        'climate_KG': np.array([' ' * 256]),
        'climate_insitu': np.array([' ' * 256]),
        'elevation': np.float32([np.nan]),
        'instrument': np.array([' ' * 256]),
        'latitude': np.float32([np.nan]),
        'lc_2000': np.float32([np.nan]),
        'lc_2005': np.float32([np.nan]),
        'lc_2010': np.float32([np.nan]),
        'lc_insitu': np.array([' ' * 256]),
        'longitude': np.float32([np.nan]),
        'network': np.array([' ' * 256]),
        'organic_carbon': np.float32([np.nan]),
        'sand_fraction': np.float32([np.nan]),
        'saturation': np.float32([np.nan]),
        'silt_fraction': np.float32([np.nan]),
        'station': np.array([' ' * 256]),
        'timerange_from': np.array([' ' * 256]),
        'timerange_to': np.array([' ' * 256]),
        'variable': np.array([' ' * 256]),
        'instrument_depthfrom': np.float32([np.nan]),
        'instrument_depthto': np.float32([np.nan]),
        # only available for FRM4SM ISMN version(s)
        'frm_class': np.array([' ' * 256]),
    }
}


# BACKUPS
# =====================================================
# to fallback to in case the dataset attributes in the .nc file are
# missing some entries. Sould have variable short name as keys as these
# should be always available in the template.

# fallback for dataset pretty names in case they are not in the metadata
_dataset_pretty_names = {  # from qa4sm\validator\fixtures\datasets.json
    'ISMN': 'ISMN',
    'C3S_combined': 'C3S SM combined',
    'C3S_active': 'C3S SM active',
    'C3S_passive': 'C3S SM passive',
    'C3S_rzsm': 'C3S Root-zone SM',
    'C3S': 'C3S SM combined',  # old name for C3S_combined
    'GLDAS': 'GLDAS',
    'ASCAT': 'H-SAF ASCAT SSM CDR',
    'SMAP_L3': 'SMAP level 3',
    'SMAP': 'SMAP level 3',  # old name for SMAP_L3
    'ERA5': 'ERA5',
    'ERA5_LAND': 'ERA5-Land',
    'ESA_CCI_SM_active': 'ESA CCI SM active',
    'ESA_CCI_SM_combined': 'ESA CCI SM combined',
    'ESA_CCI_SM_passive': 'ESA CCI SM passive',
    'ESA_CCI_RZSM': 'ESA CCI Root-zone SM',
    'SMOS_IC': 'SMOS IC',
    'SMOS': 'SMOS IC',  # old name for SMOS IC
    'CGLS_CSAR_SSM1km': 'CGLS S1 SSM',
    'CGLS_SCATSAR_SWI1km': 'CGLS SCATSAR SWI',
    'SMOS_L3': 'SMOS L3',
    'SMOS_L2': 'SMOS L2',
    'SMAP_L2': 'SMAP L3',
    'SMOS_SBPCA': 'SMOS SBPCA',
}

# available backups
_backups = {
    "_version_short_name_attr": "_dataset_version_pretty_names",
    "_val_dc_variable_pretty_name": "_dataset_variable_names"
}

# fallback for dataset __version pretty names in case they are not in the metadata
_dataset_version_pretty_names = {  # from qa4sm\validator\fixtures\versions.json
    "C3S_V201706": "v201706",
    "C3S_V201812": "v201812",
    "C3S_V201912": "v201912",
    "SMAP_V5_PM": "v5 PM/ascending",
    "SMAP_V5_AM": "v5 AM/descending",
    "ASCAT_H113": "H113",
    "ISMN_V20180712_TEST": "20180712 testset",
    "ISMN_V20180712_MINI": "20180712 mini testset",
    "ISMN_V20180830_GLOBAL": "20180830 global",
    "ISMN_V20190222_GLOBAL": "20190222 global",
    "ISMN_V20191211_GLOBAL": "20191211 global",
    "ISMN_V20210131": "20210131 global",
    "ISMN_V20230110": "20230110 global",
    "GLDAS_NOAH025_3H_2_1": "NOAH025 3H.2.1",
    "GLDAS_TEST": "TEST",
    "ESA_CCI_SM_C_V04_4": "v04.4",
    "ESA_CCI_SM_A_V04_4": "v04.4",
    "ESA_CCI_SM_P_V04_4": "v04.4",
    "ESA_CCI_SM_C_V04_5": "v04.5",
    "ESA_CCI_SM_A_V04_5": "v04.5",
    "ESA_CCI_SM_P_V04_5": "v04.5",
    "SMOS_105_ASC": "V.105 Ascending",
    "SMOS_105_DES": "V.105 Descending",
    "ERA5_test": " ERA5 test",
    "ERA5_20190613": "v20190613",
    "ERA5_LAND_V20190904": "v20190904",
    "ERA5_LAND_TEST": "ERA5-Land test",
    "CGLS_CSAR_SSM1km_V1_1": "v1_1",
    "CGLS_SCATSAR_SWI1km_V1_0": "v1_0",
    "SMOSL3_v339_ASC": "version 339 Ascending",
    "SMOSL3_v339_DESC": "version 339 Descending",
    "SMAPL2_V8": 'V8',
    "SMOSL2_700": 'v700',
    "SMOS_SBPCA_v724": "v724",
}

# fallback for dataset val_dc_variable in case they are not in the metadata
# subdivided by version in case anything changes between versions (e.g. measuring depths in GLDAS)
_dataset_variable_names = {  # from qa4sm\validator\fixtures\versions.json
    "C3S_V201706": "soil moisture",
    "C3S_V201812": "soil moisture",
    "C3S_V201912": "soil moisture",
    "SMAP_V5_PM": "soil moisture",
    "SMAP_V5_AM": "soil moisture",
    "ASCAT_H113": "soil moisture",
    "ISMN_V20180712_TEST": "soil moisture",
    "ISMN_V20180712_MINI": "soil moisture",
    "ISMN_V20180830_GLOBAL": "soil moisture",
    "ISMN_V20190222_GLOBAL": "soil moisture",
    "ISMN_V20191211_GLOBAL": "soil moisture",
    "ISMN_V20210131": "soil moisture",
    "ISMN_V20230110": "soil moisture",
    "GLDAS_NOAH025_3H_2_1": "soil moisture depth unknown",
    "GLDAS_TEST": "soil moisture depth unknown",
    "ESA_CCI_SM_C_V04_4": "soil moisture",
    "ESA_CCI_SM_A_V04_4": "soil moisture",
    "ESA_CCI_SM_P_V04_4": "soil moisture",
    "ESA_CCI_SM_C_V04_5": "soil moisture",
    "ESA_CCI_SM_A_V04_5": "soil moisture",
    "ESA_CCI_SM_P_V04_5": "soil moisture",
    "SMOS_105_ASC": "soil moisture",
    "SMOS_105_DES": "soil moisture",
    "ERA5_test": "svwl1",
    "ERA5_20190613": "svwl1",
    "ERA5_LAND_V20190904": "svwl1",
    "ERA5_LAND_TEST": "svwl1",
    "CGLS_CSAR_SSM1km_V1_1": "soil moisture",
    "CGLS_SCATSAR_SWI1km_V1_0": "SWI",
    "SMOSL3_v339_ASC": "soil moisture",
    "SMOSL3_v339_DESC": "soil moisture",
    "SMOSL2_sm": 'soil moisture',
    "SMAPL2_soil_moisture": 'soil moisture',
}


# ----------- fallback for resolution information -----------------------
def get_resolution_info(dataset, raise_error=False):
    # function to get resolution information with possibility to raise error
    # This info is first looked for in the validation file; if not present,
    # this function works as fallback unless the specific dataset is not
    # listed in the lookup table, in which case an error can be rased, according
    # to 'raise_error'

    resolution = {  # from /qa4sm/validator/fixtures/datasets.json
        'ISMN': None,
        'C3S_combined': 0.25,
        'C3S_active': 0.25,
        'C3S_passive': 0.25,
        'C3S_rzsm': 0.25,
        'C3S': 0.25,   # old name, unused
        'GLDAS': 0.25,
        'ASCAT': 12.5,
        'SMAP': 36,   # old name, unused
        'SMAP_L3': 36,
        'ERA5': 0.25,
        'ERA5_LAND': 0.1,
        'ESA_CCI_SM_active': 0.25,
        'ESA_CCI_SM_combined': 0.25,
        'ESA_CCI_SM_passive': 0.25,
        'ESA_CCI_RZSM': 0.25,
        'SMOS': 25,   # old name, unused
        'SMOS_IC': 25,
        'CGLS_CSAR_SSM1km': 1,
        'CGLS_SCATSAR_SWI1km': 1,
        'SMOS_L3': 25,
        'SMOS_L2': 15,
        'SMAP_L2': 35,
        'SMOS_SBPCA': 15,
    }

    # fallback for resolution unit information
    resolution_units = {  # from /qa4sm/validator/fixtures/datasets.json
        'ISMN': 'point',
        'C3S': 'deg',  # old name, unused
        'C3S_combined': 'deg',
        'C3S_active': 'deg',
        'C3S_passive': 'deg',
        'C3S_rzsm': 'deg',
        'GLDAS': 'deg',
        'ASCAT': 'km',
        'SMAP': 'km',   # old name, unused
        'SMAP_L3': 'km',
        'ERA5': 'deg',
        'ERA5_LAND': 'deg',
        'ESA_CCI_SM_active': 'deg',
        'ESA_CCI_SM_combined': 'deg',
        'ESA_CCI_SM_passive': 'deg',
        'ESA_CCI_RZSM': 'deg',
        'SMOS': 'km',   # old name, unused
        'SMOS_IC': 'km',
        'CGLS_CSAR_SSM1km': 'km',
        'CGLS_SCATSAR_SWI1km': 'km',
        'SMOS_L3': 'km',
        'SMOS_L2': 'km',
        'SMAP_L2': 'km',
        'SMOS_SBPCA': 'km',
    }

    try:
        dataset_res = resolution[dataset]
        dataset_units = resolution_units[dataset]

        return dataset_res, dataset_units

    except KeyError:
        if raise_error:
            raise KeyError(
                f"The dataset {dataset} has not been specified in {__name__}")

        else:
            warnings.warn(
                f"The dataset {dataset} has not been specified in {__name__}. "
                f"Set 'raise_error' to True to raise an exception for this case."
            )

            return None, None


# METADATA STATICS
# =====================================================
# information needed for plotting the metadata-boxplots

# Min number of samples per bin to create a boxplot:
meta_boxplot_min_samples = 1

lc_classes = {
    "unknown": "Not provided",
    0: 'Other',
    10: 'Cropland',
    11: 'Cropland',
    12: 'Cropland',
    20: 'Cropland',
    30: 'Cropland',
    40: 'Tree cover',
    50: 'Tree cover',
    60: 'Tree cover',
    61: 'Tree cover',
    62: 'Tree cover',
    70: 'Tree cover',
    71: 'Tree cover',
    72: 'Tree cover',
    80: 'Tree cover',
    81: 'Tree cover',
    82: 'Tree cover',
    90: 'Tree cover',
    100: 'Tree cover',
    110: 'Tree cover',
    120: 'Grassland',
    121: 'Grassland',
    122: 'Grassland',
    130: 'Grassland',
    140: 'Other',
    150: 'Other',
    152: 'Other',
    153: 'Other',
    160: 'Tree cover',
    170: 'Tree cover',
    180: 'Grassland',
    190: 'Urban areas',
    200: 'Other',
    201: 'Other',
    202: 'Other',
    210: 'Other',
    220: 'Other'
}

climate_classes = {
    "unknown": "Not provided",
    "masked": "Not provided",
    "Af": "Tropical",
    "Am": "Tropical",
    "As": "Tropical",
    "Aw": "Tropical",
    "BWk": "Arid",
    "BWh": "Arid",
    "BWn": "Arid",
    "BSk": "Arid",
    "BSh": "Arid",
    "BSn": "Arid",
    "Csa": "Temperate",
    "Csb": "Temperate",
    "Csc": "Temperate",
    "Cwa": "Temperate",
    "Cwb": "Temperate",
    "Cwc": "Temperate",
    "Cfa": "Temperate",
    "Cfb": "Temperate",
    "Cfc": "Temperate",
    "Dsa": "Continental",
    "Dsb": "Continental",
    "Dsc": "Continental",
    "Dsd": "Continental",
    "Dwa": "Continental",
    "Dwb": "Continental",
    "Dwc": "Continental",
    "Dwd": "Continental",
    "Dfa": "Continental",
    "Dfb": "Continental",
    "Dfc": "Continental",
    "Dfd": "Continental",
    "ET": "Polar",
    "EF": "Polar",
    "W": "Water",
    "Mediterranean": "Mediterranean",
}

metadata = {
    "clay_fraction": ("clay fraction", None, "continuous", "[% weight]"),
    "climate_KG":
    ("Koeppen-Geiger climate class", climate_classes, "classes", None),
    "climate_insitu": ("climate in-situ", climate_classes, "classes", None),
    "elevation": ("elevation", None, "continuous", "[m]"),
    "instrument": ("instrument type", None, "discrete",
                   None),  #todo: improve labels (too packed)
    "lc_2000": ("land cover class (2000)", lc_classes, "classes", None),
    "lc_2005": ("land cover class (2005)", lc_classes, "classes", None),
    "lc_2010": ("land cover class (2010)", lc_classes, "classes", None),
    "lc_insitu": ("land cover class in-situ", lc_classes, "classes",
                  None),  # todo: handle custom names
    "network": ("network", None, "discrete", None),
    "organic_carbon":
    ("concentration of organic carbon", None, "continuous", "[% weight]"),
    "sand_fraction": ("sand fraction", None, "continuous", "[% weight]"),
    "saturation": ("saturation", None, "continuous", "[m³/m³]"),
    "silt_fraction": ("silt fraction", None, "continuous", "[% weight]"),
    "station": ("station", None, "discrete", None),
    "instrument_depthfrom": ("upper depth", None, "continuous", "[m]"),
    "instrument_depthto": ("lower depth", None, "continuous", "[m]"),
    # --- generated during the image initialization:
    "soil_type": ("soil granulometry", None, "discrete", None),
    "instrument_depth": ("instrument depth", None, "continuous", "[m]"),
    # --- FRM4SM QI, not always present
    "frm_class": ("FRM Classification", None, "discrete", None)
}

soil_types = ["clay_fraction", "silt_fraction", "sand_fraction"]
instrument_depths = ["instrument_depthfrom", "instrument_depthto"]

# metrics to be excluded from the automatic plotting
_metadata_exclude = [
    'p_R',
    'p_rho',
    'tau',
    'p_tau',
    'status',
    'slopeR',
    'slopeURMSD',
    'slopeBIAS',
]

METRIC_TEMPLATE = '_between_{ds1}_and_{ds2}'
METRIC_CI_TEMPLATE = '{metric}_ci_{bound}_between_{ds1}_and_{ds2}_{ending}'


# intra-annual valdiation metric related settings
# =====================================================

DEFAULT_TSW = 'bulk' # default temporal sub-window (in the case of no temporal sub-windowing)
TEMPORAL_SUB_WINDOW_NC_COORD_NAME = 'tsw' # name of the period coordinate in the netcdf file (Temporal Sub-Window)

TEMPORAL_SUB_WINDOW_SEPARATOR = '|'

INTRA_ANNUAL_METRIC_TEMPLATE = ["{tsw}", TEMPORAL_SUB_WINDOW_SEPARATOR,
                                "{metric}"]  #$$

INTRA_ANNUAL_TCOL_METRIC_TEMPLATE = ["{tsw}", TEMPORAL_SUB_WINDOW_SEPARATOR,
                                "{metric}", "_", "{number}-{dataset}",
                                "_between_"]

# default temporal sub windows
TEMPORAL_SUB_WINDOWS = {
    "seasons": {
        "S1": [[12, 1], [2, 28]],
        "S2": [[3, 1], [5, 31]],
        "S3": [[6, 1], [8, 31]],
        "S4": [[9, 1], [11, 30]],
    },
    "months": {
        "Jan": [[1, 1], [1, 31]],
        "Feb": [[2, 1], [2, 28]],
        "Mar": [[3, 1], [3, 31]],
        "Apr": [[4, 1], [4, 30]],
        'May': [[5, 1], [5, 31]],
        "Jun": [[6, 1], [6, 30]],
        "Jul": [[7, 1], [7, 31]],
        "Aug": [[8, 1], [8, 31]],
        "Sep": [[9, 1], [9, 30]],
        "Oct": [[10, 1], [10, 31]],
        "Nov": [[11, 1], [11, 30]],
        "Dec": [[12, 1], [12, 31]],
    },
    #Fix as TemporalSubWindowsCreator checks pre-defined tsw on init
    "stability":{
    }
}

CLUSTERED_BOX_PLOT_STYLE = {
    'fig_params': {
        'title_fontsize': 20,
        'y_labelsize': 18,
        'tick_labelsize': 16,
        'legend_fontsize': 12,
    },
    'colors': {
        'Teal Blue':        '#00778F',
        'Mustard Yellow':   '#FFD166',
        'Sage Green':       '#8FB339',
        'Coral Pink':       '#EF476F',
        'Steel Gray':       '#6A0572',
    }
}

CLUSTERED_BOX_PLOT_SAVENAME = 'comparison_boxplot_{metric}.{filetype}'

CLUSTERED_BOX_PLOT_OUTDIR = 'comparison_boxplots'

# netCDF transcription related settings
# =====================================================
OLD_NCFILE_SUFFIX = '.old'

IMPLEMENTED_COMPRESSIONS = ['zlib']

ALLOWED_COMPRESSION_LEVELS = [None, 0, 1, 2, 3, 4, 5, 6, 7, 8, 9]

BAD_METRICS = ['time']

DATASETS = [
    'C3S_combined',
    'C3S_active',
    'C3S_passive',
    'C3S_rzsm',
    'ISMN',
    'GLDAS',
    'SMAP_L3',
    'ASCAT',
    'ESA_CCI_SM_combined',
    'ESA_CCI_SM_active',
    'ESA_CCI_SM_passive',
    'ESA_CCI_RZSM',
    'SMOS_IC',
    'ERA5',
    'ERA5_LAND',
    'CGLS_CSAR_SSM1km',
    'CGLS_SCATSAR_SWI1km',
    'SMOS_L3',
    'SMOS_L2',
    'SMAP_L2',
    'SMOS_SBPCA',
]

MAX_NUM_DS_PER_VAL_RUN = 6<|MERGE_RESOLUTION|>--- conflicted
+++ resolved
@@ -79,12 +79,11 @@
 map_water_color = "#e0f7fa"
 
 # === boxplot_basic defaults ===
-<<<<<<< HEAD
 metadata_max_boxes = 90
+aggregated_max_boxes = 30
+comparison_max_boxes = 90
 metadata_min_samples = 5
 
-=======
->>>>>>> 4c748fa5
 boxplot_height = 7 #$ increased by 1 to house logo
 boxplot_width = 2.1  # times (n+1), where n is the number of boxes.
 
@@ -105,11 +104,6 @@
 
 period_bin_th = 6 # Above the threshold the figure height gets changes dynamically relative to # of bins
 
-<<<<<<< HEAD
-bp_height_exponent = 3/4 # exponent determining how the (non-metadata-)boxplot grows with increasing axes rows
-
-=======
->>>>>>> 4c748fa5
 boxplot_edgecolor = "#000000" # color of the edgeline of the boxplot
 boxplot_edgewidth = 1 # width of edgeline of boxplot
 cap_factor = 2/3
@@ -118,6 +112,8 @@
 hatch_linewidth = 1.5
 num_hatches = 30
 boxplot_printnumbers = True  # Print 'median', 'nObs', 'stdDev' to the boxplot_basic.
+
+bp_height_exponent = 3/4 # exponent determining how the (non-metadata-)boxplot grows with increasing axes rows
 
 #TODO: remove eventually, as watermarlk string no longer needed
 # === watermark defaults ===
@@ -211,10 +207,9 @@
 def get_status_colors():
     # function to get custom cmap for calculation errors
     # limited to 14 different error entries to produce distinct colors
-    cmap = cl.ListedColormap(matplotlib.colormaps['Set3'].colors[:len(status) - 2])
-    colors = [cmap(i) for i in range(cmap.N)]
-    colors.insert(0, (0, 0.66666667, 0.89019608, 1.0))
-    colors.insert(0, (0.45882353, 0.08235294, 0.11764706, 1.0))
+    colors = list(colorcet.m_CET_L18(np.linspace(0.25,1,len(status)-2)))
+    colors.insert(0, (188/256, 206/256, 217/256, 1.0)) # #bcced9
+    colors.insert(0, (40/256, 0, 0, 1.0))
     cmap = cl.ListedColormap(colors=colors)
     return cmap
 
