--- conflicted
+++ resolved
@@ -9,12 +9,9 @@
 # === plot defaults ===
 matplotlib_ppi = 72  # Don't change this, it's a matplotlib convention.
 index_names = ['lat', 'lon']  # Names used for 'lattitude' and 'longitude' coordinate.
-<<<<<<< HEAD
-time_name = 'time' # name of time variable in netCDF
-=======
 time_name = 'time' # not used at the moment, dropped on load
 period_name = 'period' # not used at the moment, dropped on load
->>>>>>> b7a75135
+
 dpi = 100  # Resolution in which plots are going to be rendered.
 title_pad = 12.0  # Padding below the title in points. default padding is matplotlib.rcParams['axes.titlepad'] = 6.0
 data_crs = ccrs.PlateCarree()  # Default map projection. use one of
