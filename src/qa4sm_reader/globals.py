--- conflicted
+++ resolved
@@ -24,7 +24,7 @@
 
 dpi_min = 100  # Resolution in which plots are going to be rendered.
 dpi_max = 200
-title_pad = 12  # Padding below the title in points. default padding is matplotlib.rcParams['axes.titlepad'] = 6.0
+title_pad = 12.0  # Padding below the title in points. default padding is matplotlib.rcParams['axes.titlepad'] = 6.0
 data_crs = ccrs.PlateCarree()  # Default map projection. use one of
 legend_alpha = 0.7
 ci_alpha = 0.4
@@ -32,10 +32,7 @@
 palette = sns.color_palette("Set2") #seaborn color palette used for dataset combination --> colors.py, colorblindfriendly options "Set2", "Dark2", "colorblind", ("Paired" not really useable in this case)
 exclude_from_palette = [6] # index of colors which you want removed from the set (depends on n_colors), for example 6 for "Set2" due to it just being not so nice to look at
 color_palette_combinations = [c for i, c in enumerate(palette) if i not in exclude_from_palette]
-<<<<<<< HEAD
-=======
 color_palette_combinations_2 = sns.color_palette("Dark2") #if more combinations than len(color_palette_combinations)
->>>>>>> 512ff003
 
 # === font defaults ===
 fontsize_title = 18
@@ -45,10 +42,7 @@
 
 # === Aggregate subplots defaults ===
 n_col_agg = 2
-<<<<<<< HEAD
-=======
 max_subplots = 20
->>>>>>> 512ff003
 
 # === axis defaults ===
 ax_left = 0.2
@@ -68,7 +62,7 @@
 
 cax_width =0.03
 
-resolution_th = [5, 30] # If one of the axis has an extent [°] below the thresholds change to finer resolution 
+resolution_th = [5, 30] # If one of the axis has an extent [°] below the thresholds change to finer resolution
 naturalearth_resolution = ["10m",'50m','110m']  # One of '10m', '50m' and '110m'. Finer resolution slows down plotting. see https://www.naturalearthdata.com/
 crs = ccrs.PlateCarree(
 )  # projection. Must be a class from cartopy.crs. Note, that plotting labels does not work for most projections.
@@ -85,14 +79,11 @@
 map_water_color = "#e0f7fa"
 
 # === boxplot_basic defaults ===
-<<<<<<< HEAD
-=======
 metadata_max_boxes = 90
 aggregated_max_boxes = 30
 comparison_max_boxes = 90
 metadata_min_samples = 5
 
->>>>>>> 512ff003
 boxplot_height = 7 #$ increased by 1 to house logo
 boxplot_width = 2.1  # times (n+1), where n is the number of boxes.
 
@@ -101,11 +92,8 @@
 boxplot_height_horizontal = 7.5
 boxplot_width_horizontal = 12.5
 
-<<<<<<< HEAD
-=======
 n_boxplots_in_row = 5
 
->>>>>>> 512ff003
 bin_th = 2
 meta_bin_th = 15 # Above the threshold the figure height gets changes dynamically relative to # of bins
 no_growth_th_v = 1 # If equal or less bins than no_growth_th_v (vertical) the figure ylims get adjusted to not get gigantic boxes
@@ -119,11 +107,6 @@
 boxplot_edgecolor = "#000000" # color of the edgeline of the boxplot
 boxplot_edgewidth = 1 # width of edgeline of boxplot
 cap_factor = 2/3
-<<<<<<< HEAD
-hatch_linewidth = 1.5
-num_hatches = 30
-boxplot_printnumbers = True  # Print 'median', 'nObs', 'stdDev' to the boxplot_basic.
-=======
 
 boxplot_new_coloring = True
 hatch_linewidth = 1.5
@@ -131,7 +114,6 @@
 boxplot_printnumbers = True  # Print 'median', 'nObs', 'stdDev' to the boxplot_basic.
 
 bp_height_exponent = 3/4 # exponent determining how the (non-metadata-)boxplot grows with increasing axes rows
->>>>>>> 512ff003
 
 #TODO: remove eventually, as watermarlk string no longer needed
 # === watermark defaults ===
@@ -180,11 +162,7 @@
     "center": 10} # Dictionary mapping legend location to corresponding numbers
 
 pos_logo_lut = {f"{i}_{j}_{k}":leg_loc_dict[f"{j} {k}"] for i in rel_to_plot for j in va_l for k in ha_l}
-<<<<<<< HEAD
-leg_loc_forbidden = [0, 6, 7, 8, 9, 10, pos_logo_lut[logo_position]] # Positions where no legend placement is allowed
-=======
 leg_loc_forbidden = [0, 5, 6, 7, 8, 9, 10, pos_logo_lut[logo_position]] # Positions where no legend placement is allowed
->>>>>>> 512ff003
 
 # === filename template ===
 ds_fn_templ = "{i}-{ds}.{var}"
@@ -260,7 +238,7 @@
         'PuOr'
     ]  # diverging colormap for slopeURMSD
 }
-    
+
 # new cclasses
 _cclasses_new = {
     'div_better': colorcet.m_CET_D1A_r,  # diverging: 1 good, 0 special, -1 bad (pearson's R, spearman's rho')
@@ -277,7 +255,6 @@
 }
 _cclasses = _cclasses_new
 
-# TODO Update this
 _colormaps = {  # from /qa4sm/validator/validation/graphics.py
     'R': _cclasses['div_better'],
     'p_R': _cclasses['seq_worse'],
@@ -442,8 +419,6 @@
     'slopeBIAS': ' in {} per decade',
 }
 
-<<<<<<< HEAD
-=======
 # units for all datasets
 def get_metric_units(dataset, raise_error=False):
     # function to get m.u. with possibility to raise error
@@ -489,7 +464,6 @@
 
     return unit
 
->>>>>>> 512ff003
 COMMON_METRICS = {
     'R': 'Pearson\'s r',
     'p_R': 'Pearson\'s r p-value',
