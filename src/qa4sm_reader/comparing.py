--- conflicted
+++ resolved
@@ -598,6 +598,8 @@
         figsize = [figwidth, glob.boxplot_height]
         df = df.reset_index().melt(id_vars = ["lat", "lon", "gpi"], var_name = "label", value_name="value").sort_values("label")
         df["validation"] = [df["label"][i].split("Val")[1][:1] if len(df["label"][i].split("Val")) == 2 else f"{df["label"][i].split("Val")[1][:1]} - {df["label"][i].split("Val")[2][:1]}" for i in df.index]
+        df = df.reset_index().melt(id_vars = ["lat", "lon", "gpi"], var_name = "label", value_name="value").sort_values("label")
+        df["validation"] = [df["label"][i].split("Val")[1][:1] if len(df["label"][i].split("Val")) == 2 else f"{df["label"][i].split("Val")[1][:1]} - {df["label"][i].split("Val")[2][:1]}" for i in df.index]
         fig, axes = plm.boxplot(
             df,
             ci=ci,
@@ -629,36 +631,22 @@
             plotting keyword arguments
         """
         self.perform_checks(overlapping=True, union=True, pairwise=True)
-        print("1")
         df = self._get_pairwise(metric=metric, add_stats=False).dropna()
-        print("2")
         Metric = QA4SMMetric(metric)
-        print("3")
         um = glob._metric_description[metric].format(
             glob.get_metric_units(self.ref['short_name']))
-        print("4")
         # make mapplot
         cbar_label = "Difference between {} and {}".format(
             *df.columns) + f"{um}"
-<<<<<<< HEAD
-        print("5")
-=======
 
         # point data case
         is_scattered = any([x.ds.attrs.get('val_is_scattered_data') == 'True' for x in self.compared])
->>>>>>> 4c748fa5
         fig, axes = plm.mapplot(df.iloc[:, 2],
                                 metric=metric,
                                 ref_short=self.ref['short_name'],
                                 diff_map=True,
-<<<<<<< HEAD
-                                label=cbar_label)
-        print("6")
-=======
                                 label=cbar_label,
                                 is_scattered=is_scattered)
-        fonts = {"fontsize": 12}
->>>>>>> 4c748fa5
         title_plot = f"Overview of the difference in {Metric.pretty_name} " \
                     f"against the reference {self.ref['pretty_title']}"
         th.set_wrapped_title(fig, axes, title_plot)
@@ -666,10 +654,7 @@
                                 logo_path=glob.logo_pth,
                                 position=glob.logo_position,
                                 size=glob.logo_size)
-        print("7")
         plt.close(fig)
-        return None
-
         return fig
 
     def wrapper(self, method: str, metric=None, **kwargs):
