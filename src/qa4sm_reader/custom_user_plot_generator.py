from typing import Optional, Tuple, Dict, Literal

import matplotlib
from qa4sm_reader.plotting_methods import (_replace_status_values, init_plot,
                                           get_plot_extent, Patch,
                                           geotraj_to_geo2d, _make_cbar,
                                           style_map,
                                           non_overlapping_markersize)
import copy
from qa4sm_reader import globals
import pandas as pd
import cartopy.crs as ccrs
import matplotlib
import matplotlib.pyplot as plt
import cartopy.feature as cfeature
import xarray as xr
import seaborn as sns
import re
import numpy as np

sns.set_context("notebook")

status = {
    -1: 'Other error',
    0: 'Success',
    1: 'Not enough data',
    2: 'Metric calculation failed',
    3: 'Temporal matching failed',
    4: 'No overlap for temporal match',
    5: 'Scaling failed',
    6: 'Unexpected validation error',
    7: 'Missing GPI data',
    8: 'Data reading failed'
}

metric_pretty_names = {
    'R': 'Pearson\'s r',
    'R_ci_lower': 'Pearson\'s r lower confidence interval',
    'R_ci_upper': 'Pearson\'s r upper confidence interval',
    'p_R': 'Pearson\'s r p-value',
    'RMSD': 'Root-mean-square deviation',
    'BIAS': 'Bias (difference of means)',
    'BIAS_ci_lower': 'Bias (difference of means) lower confidence interval',
    'BIAS_ci_upper': 'Bias (difference of means) upper confidence interval',
    'n_obs': '# observations',
    'urmsd': 'Unbiased root-mean-square deviation',
    'urmsd_ci_lower': 'Unbiased root-mean-square deviation lower confidence interval',
    'urmsd_ci_upper': 'Unbiased root-mean-square deviation upper confidence interval',
    'RSS': 'Residual sum of squares',
    'mse': 'Mean square error',
    'mse_corr': 'Mean square error correlation',
    'mse_bias': 'Mean square error bias',
    'mse_var': 'Mean square error variance',
    'snr': 'Signal-to-noise ratio',
    'snr_ci_lower': 'Signal-to-noise ratio lower confidence interval',
    'snr_ci_upper': 'Signal-to-noise ratio upper confidence interval',
    'err_std': 'Error standard deviation',
    'err_std_ci_lower': 'Error standard deviation lower confidence interval',
    'err_std_ci_upper': 'Error standard deviation upper confidence interval',
    'beta': 'TC scaling coefficient',
    'beta_ci_lower': 'TC scaling coefficient lower confidence interval',
    'beta_ci_upper': 'TC scaling coefficient upper confidence interval',
    'rho': 'Spearman\'s ρ',
    'rho_ci_lower': 'Spearman\'s ρ lower confidence interval',
    'rho_ci_uppper': 'Spearman\'s ρ upper confidence interval',
    'p_rho': 'Spearman\'s ρ p-value',
    'tau': 'Kendall rank correlation',
    'p_tau': 'Kendall tau p-value',
    'status': 'Validation success status',
    # 'tau': 'Kendall rank correlation',        # currently QA4SM is hardcoded not to calculate kendall tau
    # 'p_tau': 'Kendall tau p-value',
    'slopeR': 'Theil-Sen slope of R',
    'slopeURMSD': 'Theil-Sen slope of urmsd',
    'slopeBIAS': 'Theil-Sen slope of BIAS'
}
metric_value_ranges = {  # from /qa4sm/validator/validation/graphics.py
    'R': [-1, 1],
    'R_ci_lower': [-1, 1],
    'R_ci_upper': [-1, 1],
    'p_R': [0, 1],
    # probability that observed correlation is statistical fluctuation
    'rho': [-1, 1],
    'rho_ci_lower': [-1, 1],
    'rho_ci_upper': [-1, 1],
    'p_rho': [0, 1],
    'tau': [-1, 1],
    'p_tau': [0, 1],
    'RMSD': [0, None],
    'BIAS': [None, None],
    'BIAS_ci_lower': [None, None],
    'BIAS_ci_upper': [None, None],
    'n_obs': [0, None],
    'urmsd': [0, None],
    'urmsd_ci_lower': [0, None],
    'urmsd_ci_upper': [0, None],
    'RSS': [0, None],
    'mse': [0, None],
    'mse_corr': [0, None],
    'mse_bias': [0, None],
    'mse_var': [0, None],
    'snr': [None, None],
    'snr_ci_lower': [None, None],
    'snr_ci_upper': [None, None],
    'err_std': [None, None],
    'err_std_ci_lower': [None, None],
    'err_std_ci_upper': [None, None],
    'beta': [None, None],
    'beta_ci_lower': [None, None],
    'beta_ci_upper': [None, None],
    'status': [-1, len(status) - 2],
    'slopeR': [None, None],
    'slopeURMSD': [None, None],
    'slopeBIAS': [None, None],
}


def select_column_by_all_keywords(dataframe: pd.DataFrame, datasets: list,
                                  metric: str, datasets_in_df: list) -> str:
    """
    Select a column name from a dataframe based on the presence of all
    keywords.

    Parameters:
    dataframe (pd.DataFrame): The dataframe from which to select the column.
    keywords (list): A list of keywords that must all be present in the
    column name.

    Returns:
    str: The name of the first column that matches all the keywords. None if
    no column matches.
    """
    if metric.lower().startswith("snr") or metric.lower().startswith(
            "err_std") or metric.lower().startswith("beta"):
        if len(datasets) > 1:
            raise ValueError("Only one dataset is allowed for this metric. "
                             "Please add only the dataset to the dataset "
                             "list of "
                             "which you want to get the metric value. E.g. "
                             "signal to noise ratio: ['snr'] of the dataset: "
                             "'ISMN'. The available datasets are: {}".format(
                datasets_in_df))
        else:
            pattern = r"^" + metric.lower() + r"_\d-" + datasets[0].upper()
            for column in dataframe.columns:
                # Check if all keywords are present in the column name (case
                # insensitive)
                if re.search(pattern, column, re.IGNORECASE):
                    return column
                else:
                    pass
    else:
        for column in dataframe.columns:
            # Check if all keywords are present in the column name (case
            # insensitive)
            if all(re.search(keyword, column, re.IGNORECASE) for keyword in
                   datasets) and column.lower().startswith(metric.lower()):
                return column
            else:
                pass


class CustomPlotObject:
    """
    A class to handle NetCDF file data and plot static maps using custom_map_plot
    function.

    Attributes:
    - nc_file_path (str): Path to the NetCDF file.
    """

    def __init__(self, nc_file_path: str):
        self.nc_file_path = nc_file_path
        self.df = xr.open_dataset(nc_file_path).to_dataframe().set_index(
            ['lat', 'lon'])

    def display_metrics_and_datasets(self):
        """
        Displays available metrics and datasets for the dataset present in the
        current object.

        This method identifies valid metrics by matching keys from the
        `metric_value_ranges` dictionary to column names in the dataframe
        available in `self.df`. It also identifies valid datasets by extracting
        dataset patterns from the `nc_file_path` using a regular expression.
        The results are printed to the console.

        Attributes:
            df (pd.DataFrame): Dataframe containing data with various columns
                where metrics can potentially exist.
            nc_file_path (str): File path of the netCDF file being used, from
                which dataset patterns are extracted.
        """
        valid_metrics = [s1 for s1 in
                         list(metric_pretty_names.keys()) if any(
                s1 in s2 for s2 in list(self.df.columns))]
        dataset_pattern = r'(?<=\d-)(.*?)(?=\.)'
        valid_datasets = re.findall(dataset_pattern, self.nc_file_path)
        print(
            "The following metrics and datasets are available for this dataset:\n"
            "Datasets: ")

        for dataset in valid_datasets:
            print("- {}".format(dataset))
        print(
            """Metrics: """)
        for metric in valid_metrics:
            print("- " + metric + ": " + metric_pretty_names[metric])

    def plot_map(self, metric: str, output_dir: str,
                 colormap: Optional[str] = None,
                 value_range: Optional[Tuple[float, float]] = None,
                 plotsize: Optional[Tuple[float, float]] = globals.map_figsize,
                 extent: Optional[Tuple[float, float, float, float]] = None,
                 colorbar_label: Optional[str] = None,
                 title: Optional[str] = None,
                 title_fontsize: Optional[int] = globals.fontsize_title,
                 xy_ticks_fontsize: Optional[int] = globals.fontsize_ticklabel,
                 colorbar_ticks_fontsize: Optional[int] = globals.fontsize_ticklabel,
                 dataset_list: list = None, ):
        """
        Generates a map plot for a specified metric and saves it to the
        specified
        output directory. The function uses the custom_mapplot function for
        plotting
        and performs a series of checks and validations on the input
        parameters before
        proceeding.

        Args:
            metric: The name of the metric to be plotted. Must correspond to a
                valid column in the DataFrame.
            output_dir: The directory where the output plot will be saved.
            colormap: Optional; The name of the colormap to use for the plot.
            value_range: Optional; A tuple specifying the minimum and
            maximum range
                of values for the metric to be displayed in the plot.
            plotsize: Optional; A tuple specifying the size of the output
            plot in inches.
            extent: Optional; A tuple specifying the geographical extent of
            the map.
                Must be in the format (min_longitude, max_longitude,
                min_latitude,
                max_latitude).
            colorbar_label: Optional; The label to use for the colorbar in
            the plot.
            title: Optional; The title of the map plot.
            title_fontsize: Optional; The font size of the plot title.
            colorbar_fontsize: Optional; The font size for the colorbar labels.
            dataset_list: Optional; A list of datasets to filter or match
            the metric
                data against before plotting. Used to identify the appropriate
                column in the DataFrame.

        Raises:
            ValueError: If no data is loaded in the internal DataFrame object.
            ValueError: If the specified metric is not supported or available
                in the list of predefined metric keys.
            ValueError: If no matching column is found for the specified
            metric in the
                DataFrame, or if the dataset list and metric name do not
                match a
                valid column.
        """
        if self.df is None:
            raise ValueError(
                "No data loaded. Please load a NetCDF file and convert it "
                "into a DataFrame first.")
        # Check metrics
        valid_metrics_in_dataset = [s1 for s1 in
                                    list(metric_value_ranges.keys()) if any(
                s1 in s2 for s2 in list(self.df.columns))]
        if metric not in valid_metrics_in_dataset:
            raise ValueError(
                f"Metric '{metric}' is not supported. Please choose from the "
                f"following metrics present in your dataset: "
                f"{valid_metrics_in_dataset}")
        # Check datasets
        dataset_pattern = r'(?<=\d-)(.*?)(?=\.)'
        datasets_in_df = re.findall(dataset_pattern, self.nc_file_path)
        if not all(s1 in datasets_in_df for s1 in dataset_list):
            raise ValueError(
                f"Dataset list does not match any column in the DataFrame. "
                f"Please select one of the following datasets: "
                f"{datasets_in_df}"
                f" Select at least two datasets unless you are plotting a "
                f"triple collocation metric (snr, err_std, beta).")
        column_name = select_column_by_all_keywords(self.df, dataset_list,
                                                    metric, datasets_in_df)

        if column_name is None:
            raise ValueError(
                f"Column '{metric}' does not exist in the DataFrame."
                f"Please check the dataset list and the metric name."
            )
        if globals.scattered_datasets[0] in datasets_in_df:
            ref_dataset = globals.scattered_datasets[0]
        else:
            ref_dataset = None

        # custom_mapplot(
        #     df=self.df,
        #     column_name=column_name,
        #     ref_short=ref_dataset,
        #     metric=metric,
        #     plot_extent=extent,
        #     colormap=colormap,
        #     value_range=value_range,
        #     label=colorbar_label,
        #     title=title,
        #     title_fontsize=title_fontsize,
        #     output_dir=output_dir,
        #     figsize=plotsize,
        #     xyticks_fontsize=xy_ticks_fontsize,
        #     colorbar_ticks_fontsize=colorbar_ticks_fontsize,
        # )
        mapplot(
            df=self.df,
            column_name=column_name,
            ref_short=ref_dataset,
            metric=metric,
            plot_extent=extent,
            colormap=colormap,
            value_range=value_range,
            label=colorbar_label,
            title=title,
            title_fontsize=title_fontsize,
            output_dir=output_dir,
            figsize=plotsize,
            xyticks_fontsize=xy_ticks_fontsize,
            colorbar_ticks_fontsize=colorbar_ticks_fontsize,
        )


def custom_mapplot(
        df: pd.DataFrame,
        column_name: str,
        ref_short: str,
        metric: str,
        scl_short: Optional[str] = None,
        ref_grid_stepsize: Optional[float] = None,
        plot_extent: Optional[Tuple[float, float, float, float]] = None,
        colormap: Optional[str] = None,
        projection: Optional[ccrs.Projection] = None,
        add_cbar: Optional[bool] = True,
        label: Optional[str] = None,
        figsize: Optional[Tuple[float, float]] = globals.map_figsize,
        dpi: Optional[int] = globals.dpi_min,
        diff_map: Optional[bool] = False,
        value_range: Optional[Tuple[float, float]] = None,
        output_dir: Optional[str] = None,
        title: Optional[str] = None,
        title_fontsize: Optional[int] = globals.fontsize_title,
        xyticks_fontsize: Optional[int] = globals.fontsize_ticklabel,
        colorbar_ticks_fontsize: Optional[int] = globals.fontsize_ticklabel,
        **style_kwargs: Dict):
    """
        Create an overview map from df using values as color. Plots a
        scatterplot for ISMN and an image plot for other
        input values.

        Parameters
        ----------
        df : pandas.DataFrame
            input dataframe with lat, lon and values
        metric : str
            name of the metric for the plot
        ref_short : str
                short_name of the reference dataset (read from netCDF file)
        scl_short : str, default is None
            short_name of the scaling dataset (read from netCDF file).
            None if no scaling method is selected in validation.
        ref_grid_stepsize : float or None, optional (None by default)
                angular grid stepsize, needed only when ref_is_angular ==
                False,
        plot_extent : tuple or None
                (x_min, x_max, y_min, y_max) in Data coordinates. The
                default is None.
        colormap :  Colormap, optional
                colormap to be used.
                If None, defaults to globals._colormaps.
        tc_dataset_name : str, optional
                Specifies the name of the dataset for which the respective
                triple colocation metric is calculated.
        projection :  cartopy.crs, optional
                Projection to be used. If none, defaults to
                globals.map_projection.
                The default is None.
        add_cbar : bool, optional
                Add a colorbar. The default is True.
        label : str, optional
            Label of the y-axis, describing the metric. If None, a label is
            autogenerated from metadata.
            The default is None.
        figsize : tuple, optional
            Figure size in inches. The default is globals.map_figsize.
        dpi : int, optional
            Resolution for raster graphic output. The default is globals.dpi.
        diff_map : bool, default is False
            if True, a difference colormap is created
        value_range : tuple, optional
            Value range for the plot. If None, the range is determined from
            the metric_value_ranges dictionary.
        title : str, optional
            Title of the plot. The default is None.
        title_fontsize : int, optional
            Font size for the title.
        label_fontsize : int, optional
            Label font size.
        **style_kwargs :
            Keyword arguments for plotter.style_map().

        Returns
        -------
        fig : matplotlib.figure.Figure
            the boxplot
        ax : matplotlib.axes.Axes
        """
    if not colormap:
        try:
            cmap = globals._colormaps[metric]
        except:
            cmap = globals._colormaps[
                metric.split('_')[0] if '_' in metric else metric]
    else:
        cmap = colormap
    if value_range is None:
        v_min, v_max = metric_value_ranges[metric]
    else:
        v_min, v_max = value_range
    # everything changes if the plot is a difference map
    if diff_map:
        cmap = globals._diff_colormaps[
            metric.split('_')[0] if '_' in metric else metric]

    if metric == 'status':
        df = _replace_status_values(df[column_name])
        labs = list(globals.status.values())
        cls = globals.get_status_colors().colors
        vals = sorted(list(set(df.values)))
        add_cbar = False

    # No need to mask ranged in the comparison plots
    else:
        # mask values outside range (e.g. for negative STDerr from TCA)
        if metric.split('_')[0] in globals._metric_mask_range.keys():
            mask_under, mask_over = globals._metric_mask_range[
                metric.split('_')[
                    0]]  # get values from scratch to disregard quantiles
            cmap = copy.copy(cmap)
            if mask_under is not None:
                v_min = mask_under
                cmap.set_under("red")
            if mask_over is not None:
                v_max = mask_over
                cmap.set_over("red")

    # initialize plot
    fig, ax = init_plot(figsize, projection=projection)
    ax.coastlines()
    ax.add_feature(cfeature.BORDERS, linestyle=":")
    ax.add_feature(cfeature.LAND, facecolor="lightgray", edgecolor="black")
    ax.add_feature(cfeature.OCEAN, facecolor="lightblue")
    # scatter point or mapplot
    if ref_short in globals.scattered_datasets:  # scatter
        if not plot_extent:
            plot_extent = get_plot_extent(df)

        markersize = globals.markersize ** 2
        lat, lon, gpi = globals.index_names
        im = ax.scatter(df.index.get_level_values(lon),
                        df.index.get_level_values(lat),
                        c=df[column_name],
                        cmap=cmap,
                        s=markersize,
                        vmin=v_min,
                        vmax=v_max,
                        edgecolors='black',
                        linewidths=0.1,
                        zorder=2,
                        transform=globals.data_crs)
        if metric == 'status':
            ax.legend(handles=[
                Patch(facecolor=cls[x], label=labs[x])
                for x in range(len(globals.status)) if (x - 1) in vals
            ],
                loc='lower center',
                ncol=4)
    else:  # mapplot
        if not plot_extent:
            if metric == 'status':
                plot_extent = get_plot_extent(df,
                                              grid_stepsize=ref_grid_stepsize,
                                              grid=True)
            else:
                plot_extent = get_plot_extent(df[column_name],
                                              grid_stepsize=ref_grid_stepsize,
                                              grid=True)
        if isinstance(ref_grid_stepsize, np.ndarray):
            ref_grid_stepsize = ref_grid_stepsize[0]
        if metric == 'status':
            zz, zz_extent, origin = geotraj_to_geo2d(
                df, grid_stepsize=ref_grid_stepsize)  # prep values
        else:
            zz, zz_extent, origin = geotraj_to_geo2d(
                df[column_name],
                grid_stepsize=ref_grid_stepsize)  # prep values
        im = ax.imshow(zz,
                       cmap=cmap,
                       vmin=v_min,
                       vmax=v_max,
                       interpolation='nearest',
                       origin=origin,
                       extent=zz_extent,
                       transform=globals.data_crs,
                       zorder=2)
        if metric == 'status':
            ax.legend(handles=[
                Patch(facecolor=cls[x], label=labs[x])
                for x in range(len(globals.status)) if (x - 1) in vals
            ],
                loc='lower center',
                ncol=4)

    if add_cbar:  # colorbar
        try:
            _, _, cax = _make_cbar(fig,
                       ax,
                       im,
                       ref_short,
                       metric,
                       label=label,
                       diff_map=diff_map,
                       scl_short=scl_short,
                       wrap_text=True)
        except:
            _, _, cax = _make_cbar(fig,
                       ax,
                       im,
                       ref_short,
                       metric.split('_')[0],
                       label=label,
                       diff_map=diff_map,
                       scl_short=scl_short,
                       wrap_text=True)
        if colorbar_ticks_fontsize and cax:
            cax.tick_params(labelsize=colorbar_ticks_fontsize)
    style_map(ax, plot_extent, grid_tick_size=xyticks_fontsize, **style_kwargs)
    if title is not None and title_fontsize is not None:
        ax.set_title(title, fontsize=title_fontsize)
    elif title is not None:
        ax.set_title(title)

    plt.tight_layout()
<<<<<<< HEAD
    plt.savefig(f"{output_dir}/{column_name}_map.png", dpi=300)
    return fig, ax


def mapplot(
        df: pd.DataFrame,
        column_name: str,
        ref_short: str,
        metric: str,
        scl_short: Optional[str] = None,
        ref_grid_stepsize: Optional[float] = None,
        plot_extent: Optional[Tuple[float, float, float, float]] = None,
        colormap: Optional[str] = None,
        projection: Optional[ccrs.Projection] = None,
        add_cbar: Optional[bool] = True,
        label: Optional[str] = None,
        figsize: Optional[Tuple[float, float]] = globals.map_figsize,
        dpi: Optional[int] = globals.dpi_min,
        diff_map: Optional[bool] = False,
        value_range: Optional[Tuple[float, float]] = None,
        output_dir: Optional[str] = None,
        title: Optional[str] = None,
        title_fontsize: Optional[int] = None,
        xyticks_fontsize: Optional[int] = None,
        colorbar_ticks_fontsize: Optional[int] = None,
        **style_kwargs: Dict
) -> Tuple[matplotlib.figure.Figure, matplotlib.axes.Axes]:
    """
        Create an overview map from df using values as color. Plots a scatterplot for ISMN and an image plot for other
        input values.

        Parameters
        ----------
        df : pandas.Series
            values to be plotted. Generally from metric_df[Var]
        metric : str
            name of the metric for the plot
        ref_short : str
                short_name of the reference dataset (read from netCDF file)
        scl_short : str, default is None
            short_name of the scaling dataset (read from netCDF file).
            None if no scaling method is selected in validation.
        ref_grid_stepsize : float or None, optional (None by default)
                angular grid stepsize, needed only when ref_is_angular == False,
        plot_extent : tuple or None
                (x_min, x_max, y_min, y_max) in Data coordinates. The default is None.
        colormap :  Colormap, optional
                colormap to be used.
                If None, defaults to globals._colormaps.
        projection :  cartopy.crs, optional
                Projection to be used. If none, defaults to globals.map_projection.
                The default is None.
        add_cbar : bool, optional
                Add a colorbar. The default is True.
        label : str, optional
            Label of the y-axis, describing the metric. If None, a label is autogenerated from metadata.
            The default is None.
        figsize : tuple, optional
            Figure size in inches. The default is globals.map_figsize.
        dpi : int, optional
            Resolution for raster graphic output. The default is globals.dpi.
        diff_map : bool, default is False
            if True, a difference colormap is created
        **style_kwargs :
            Keyword arguments for plotter.style_map().

        Returns
        -------
        fig : matplotlib.figure.Figure
            the boxplot
        ax : matplotlib.axes.Axes
        """

    if not colormap:
        try:
            cmap = globals._colormaps[metric]
        except:
            cmap = globals._colormaps[
                metric.split('_')[0] if '_' in metric else metric]
    # if not colormap:
    #     cmap = globals._colormaps[metric]
    # else:
    #     cmap = colormap

    if value_range is None:
        v_min, v_max = metric_value_ranges[metric]
    else:
        v_min, v_max = value_range
    # v_min, v_max = get_value_range(df, metric)
    # everything changes if the plot is a difference map
    if diff_map:
        # v_min, v_max = get_value_range(df, metric=None, diff_map=True)
        if value_range is None:
            v_min, v_max = metric_value_ranges[metric]
        else:
            v_min, v_max = value_range
        cmap = globals._diff_colormaps[metric]

    # if metric == 'status':
    #     df = _replace_status_values(df)
    #     labs = list(globals.status.values())
    #     cls = globals.get_status_colors().colors
    #     vals = sorted(list(set(df.values)))
    #     add_cbar = False
    df = df[column_name]
    if metric == 'status':
        df = _replace_status_values(df)
        labs = list(globals.status.values())
        cls = globals.get_status_colors().colors
        vals = sorted(list(set(df.values)))
        add_cbar = False
    # No need to mask ranged in the comparison plots
    else:
        # mask values outside range (e.g. for negative STDerr from TCA)
        if metric in globals._metric_mask_range.keys():
            mask_under, mask_over = globals._metric_mask_range[
                metric]  # get values from scratch to disregard quantiles
            cmap = copy.copy(cmap)
            if mask_under is not None:
                v_min = mask_under
                cmap.set_under("red")
            if mask_over is not None:
                v_max = mask_over
                cmap.set_over("red")

    # initialize plot
    fig, ax = init_plot(figsize, dpi, projection)

    # scatter point or mapplot
    if ref_short in globals.scattered_datasets:  # scatter
        if not plot_extent:
            plot_extent = get_plot_extent(df)
        df = df.groupby(["lat",
                         "lon"]).mean()  # Because One Station can have multiple sensors the average value between these sensors is taken
        df_na = df[df.isna()]
        df_num = df[df.notna()]
        lat, lon, gpi = globals.index_names
        x, y = df_num.index.get_level_values(
            lon), df_num.index.get_level_values(lat)
        im = ax.scatter(x,
                        y,
                        c=df_num,
                        cmap=cmap,
                        s=globals.min_markersize,
                        vmin=v_min,
                        vmax=v_max,
                        edgecolors='black',
                        linewidths=0.7,
                        zorder=5,
                        transform=globals.data_crs,
                        label="Values computed")
        im_nan = ax.scatter(df_na.index.get_level_values(lon),
                            df_na.index.get_level_values(lat),
                            c="k",
                            marker=".",
                            s=globals.nan_markersize,
                            zorder=4,
                            transform=globals.data_crs,
                            label="No value computed")  # represent nan values as a dot to not confuse them with 0-values
        if metric == 'status':
            ax.legend(handles=[
                Patch(facecolor=cls[x], label=labs[x])
                for x in range(len(globals.status)) if (x - 1) in vals
            ],
                loc='lower center',
                ncol=4,
                fontsize=globals.fontsize_legend)

    else:  # mapplot
        if not plot_extent:
            plot_extent = get_plot_extent(df[column_name],
                                          grid_stepsize=ref_grid_stepsize,
                                          grid=True)
        if isinstance(ref_grid_stepsize, np.ndarray):
            ref_grid_stepsize = ref_grid_stepsize[0]
        zz, zz_extent, origin = geotraj_to_geo2d(
            df[column_name], grid_stepsize=ref_grid_stepsize)  # prep values
        im = ax.imshow(zz,
                       cmap=cmap,
                       vmin=v_min,
                       vmax=v_max,
                       interpolation='nearest',
                       origin=origin,
                       extent=zz_extent,
                       transform=globals.data_crs,
                       zorder=2)

        if metric == 'status':
            ax.legend(handles=[
                Patch(facecolor=cls[x], label=labs[x])
                for x in range(len(globals.status)) if (x - 1) in vals
            ],
                loc='lower center',
                ncol=4,
                fontsize=globals.fontsize_legend)

    # style_map(ax, plot_extent, **style_kwargs)
    if ref_short in globals.scattered_datasets:
        if len(df) < 400:  # For a high amount of points the minimum markersize is kept
            s = non_overlapping_markersize(ax, im)
            im.set_sizes([s])

    if add_cbar:  # colorbar
        # fig, im = _make_cbar(fig,
        #                      ax,
        #                      im,
        #                      ref_short,
        #                      metric,
        #                      label=label,
        #                      diff_map=diff_map,
        #                      scl_short=scl_short)
        try:
            fig, im = _make_cbar(fig,
                                 ax,
                                 im,
                                 ref_short,
                                 metric,
                                 label=label,
                                 diff_map=diff_map,
                                 scl_short=scl_short)
        except:
            fig, im = _make_cbar(fig,
                                 ax,
                                 im,
                                 ref_short,
                                 metric.split('_')[0],
                                 label=label,
                                 diff_map=diff_map,
                                 scl_short=scl_short)

        if colorbar_ticks_fontsize:
            # ax.tick_params(labelsize=colorbar_ticks_fontsize)
            cbar_ax = fig.axes[-1]
            cbar_ax.tick_params(labelsize=colorbar_ticks_fontsize)


    # if legend wasn't created yet creat one
    if (ax.get_legend() is None) and (ref_short in globals.scattered_datasets):
        ax.legend(borderpad=0.6)
    style_map(ax, plot_extent, grid_tick_size=xyticks_fontsize, **style_kwargs)

    if title is not None and title_fontsize is not None:
        ax.set_title(title, fontsize=title_fontsize)
    elif title is not None:
        ax.set_title(title)
    plt.savefig(f"{output_dir}/{column_name}_map.png", dpi=300)
=======
    plt.savefig(f"{output_dir}/{column_name}_map.png", dpi=100)
>>>>>>> 512ff003
    return fig, ax<|MERGE_RESOLUTION|>--- conflicted
+++ resolved
@@ -551,8 +551,7 @@
         ax.set_title(title)
 
     plt.tight_layout()
-<<<<<<< HEAD
-    plt.savefig(f"{output_dir}/{column_name}_map.png", dpi=300)
+    plt.savefig(f"{output_dir}/{column_name}_map.png", dpi=100)
     return fig, ax
 
 
@@ -798,7 +797,4 @@
     elif title is not None:
         ax.set_title(title)
     plt.savefig(f"{output_dir}/{column_name}_map.png", dpi=300)
-=======
-    plt.savefig(f"{output_dir}/{column_name}_map.png", dpi=100)
->>>>>>> 512ff003
     return fig, ax