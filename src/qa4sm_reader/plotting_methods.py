--- conflicted
+++ resolved
@@ -10,10 +10,7 @@
 
 import numpy as np
 import pandas as pd
-<<<<<<< HEAD
 from math import gcd
-=======
->>>>>>> ae358d90
 from scipy.ndimage import rotate
 from scipy.spatial.distance import pdist, squareform
 import os.path
@@ -38,10 +35,7 @@
 from mpl_toolkits.axes_grid1.inset_locator import inset_axes
 from matplotlib.patches import Patch, PathPatch, Rectangle
 from qa4sm_reader.colors import get_color_for, get_palette_for
-<<<<<<< HEAD
 import qa4sm_reader.texthelpers as th
-=======
->>>>>>> ae358d90
 
 from cartopy import config as cconfig
 import cartopy.feature as cfeature
@@ -55,7 +49,6 @@
 import os
 from collections import namedtuple
 
-<<<<<<< HEAD
 # Change of standard matplotlib parameters
 matplotlib.rcParams['legend.framealpha'] = globals.legend_alpha
 plt.rcParams['hatch.linewidth'] = globals.hatch_linewidth
@@ -159,202 +152,6 @@
     scatter : PathCollection
         Scatter object returned by ax.scatter.
 
-=======
-import textwrap
-
-# Change of standard matplotlib parameters
-matplotlib.rcParams['legend.framealpha'] = globals.legend_alpha
-plt.rcParams['hatch.linewidth'] = globals.hatch_linewidth
-# Change of standard seaborn boxplot parameters through monkeypatching
-_old_boxplot = sns.boxplot
-
-def custom_boxplot(*args, **kwargs):
-    defaults = dict(
-        boxprops=dict(edgecolor=globals.boxplot_edgecolor, linewidth=globals.boxplot_edgewidth),
-        whiskerprops=dict(color=globals.boxplot_edgecolor, linewidth=globals.boxplot_edgewidth),
-        capprops=dict(color=globals.boxplot_edgecolor, linewidth=globals.boxplot_edgewidth),
-        medianprops=dict(color=globals.boxplot_edgecolor, linewidth=globals.boxplot_edgewidth),
-    )
-    for k, v in defaults.items():
-        if k in kwargs:
-            defaults[k].update(kwargs.pop(k))
-    return _old_boxplot(*args, **kwargs, **defaults)
-
-sns.boxplot = custom_boxplot
-
-cconfig['data_dir'] = os.path.join(os.path.dirname(__file__), 'cartopy')
-
-def wrapped_text(fig, text, width, fontsize) -> str:
-    """
-    Wrap a long string of text to fit into a given figure width.
-
-    Parameters
-    ----------
-    fig : matplotlib.figure.Figure
-        The figure object in which the text will be drawn.
-    text : str
-        The text to wrap.
-    width : float
-        The available width in pixels for the text.
-    fontsize : int
-        The font size in points used for estimating text width.
-
-    Returns
-    -------
-    wrapped : str
-        The text wrapped into multiple lines, separated by '\n'.
-    """
-    # Validate fontsize
-    fontsize=float(fontsize)
-    if not np.isfinite(fontsize) or fontsize <= 0:
-        warnings.warn(f"Invalid fontsize {fontsize}, using fallback value of 10")
-        fontsize = 10
-    
-    # Validate width
-    if not np.isfinite(width) or width <= 0:
-        warnings.warn(f"Invalid width {width}, returning unwrapped text")
-        return text
-    
-    sample = "This is a very long text that should automatically wrap into multiple lines depending on the figure width"
-    
-    try:
-        if not fig.axes:
-            ax = fig.add_subplot(111)
-            ax.set_axis_off()
-        else:
-            ax = fig.axes[0]
-        example_text = ax.text(0.5,0.5,sample, fontsize=fontsize)
-        renderer = fig.canvas.get_renderer()
-        
-        try:
-            text_extent = example_text.get_window_extent(renderer=renderer)
-            char_width_px = text_extent.width / len(sample)
-        except (RuntimeError, ValueError) as e:
-            warnings.warn(f"Could not measure text extent: {e}. Using fallback character width estimation.")
-            # Fallback: approximate character width based on fontsize
-            # Typical monospace character is about 0.6 * fontsize in pixels at 72 dpi
-            char_width_px = fontsize * fig.dpi / 72 * 0.6
-        
-        example_text.set_text("")
-        
-        # Validate char_width_px
-        if not np.isfinite(char_width_px) or char_width_px <= 0:
-            warnings.warn("Invalid character width calculated, using fallback")
-            char_width_px = fontsize * fig.dpi / 72 * 0.6
-        
-        # wrap text
-        max_chars = int(width / char_width_px * 1)
-        
-        # Ensure max_chars is reasonable
-        if max_chars < 10:
-            max_chars = 10  # minimum sensible line length
-        
-        wrapped = "\n".join(textwrap.wrap(text, max_chars))
-        return wrapped
-        
-    except Exception as e:
-        warnings.warn(f"Text wrapping failed: {e}. Returning original text.")
-        return text
-
-def best_legend_pos_exclude_list(ax, forbidden_locs= globals.leg_loc_forbidden):
-    """
-    Find the best legend position, excluding a list of positions.
-    
-    Parameters:
-        ax : matplotlib.axes.Axes
-        forbidden_locs : list of str or numbers, e.g. ["lower right", 2]
-    
-    Returns:
-        best_loc_str : string of the best location
-    """
-    # standard Matplotlib positions
-    locs = globals.leg_loc_dict
-    
-    # resolve forbidden positions to numbers
-    forbidden_nums = set()
-    for loc in forbidden_locs:
-        if isinstance(loc, str):
-            num = locs.get(loc)
-            if num is not None:
-                forbidden_nums.add(num)
-        else:
-            forbidden_nums.add(loc)
-    
-    # candidate positions
-    candidate_locs = [loc for loc in locs.values() if loc not in forbidden_nums]
-    
-    fig = ax.figure
-    
-    min_overlap = float("inf")
-    best_loc = candidate_locs[0]
-    
-    # evaluate overlap for each candidate
-    leg = ax.get_legend()
-    if not leg:
-        leg = ax.legend()
-    for loc in candidate_locs:
-        leg.set_loc(loc=loc)
-        fig.canvas.draw()
-        
-        bbox_legend = leg.get_window_extent()
-        xdata = [line.get_xdata() for line in ax.get_lines()]
-        ydata = [line.get_ydata() for line in ax.get_lines()]
-        
-        overlap = 0
-        for xd, yd in zip(xdata, ydata):
-            for x, y in zip(xd, yd):
-                xpix, ypix = ax.transData.transform((x, y))
-                if bbox_legend.contains(xpix, ypix):
-                    overlap += 1
-        
-        if overlap < min_overlap:
-            min_overlap = overlap
-            best_loc = loc
-    
-    # convert numeric back to string
-    best_loc_str = {v:k for k,v in locs.items()}[best_loc]
-    return best_loc_str
-
-def pixel_distance_nearest(ax, sc, min_px=10) -> float:
-    """
-    Compute the minimum center-to-center pixel distance between markers in a scatter plot,
-    ignoring distances smaller than `min_px` (e.g., duplicates or rounding artifacts).
-
-    Parameters
-    ----------
-    ax : matplotlib Axes or Cartopy GeoAxes
-        The axes containing the scatter.
-    sc : PathCollection
-        Scatter object returned by ax.scatter.
-    min_px : float
-        Minimum distance in pixels to consider; distances smaller than this are ignored.
-
-    Returns
-    -------
-    float
-        Minimum distance in pixels between markers (ignoring distances < min_px).
-    """
-    fig = ax.figure; fig.canvas.draw()
-    T = sc.get_offset_transform()
-    xy = T.transform(sc.get_offsets())
-    D = squareform(pdist(xy))
-    np.fill_diagonal(D, np.inf)
-    D[D < min_px] = np.inf
-    i, j = np.unravel_index(np.argmin(D), D.shape)
-    return D[i, j]
-
-def non_overlapping_markersize(ax, scatter):
-    """
-    Compute a scatter marker size (points^2) so markers just touch without overlapping,
-    using the actual drawn positions on the figure.
-
-    Parameters
-    ----------
-    ax : matplotlib Axes or Cartopy GeoAxes
-    scatter : PathCollection
-        Scatter object returned by ax.scatter.
-
->>>>>>> ae358d90
     Returns
     -------
     float
@@ -374,29 +171,19 @@
 
 def _float_gcd(a, b, atol=1e-04):
     "Greatest common divisor (=groesster gemeinsamer teiler)"
-<<<<<<< HEAD
     scale = 1/atol # Scale to avoid floating point errors more robustly
     ai = int(round(a*scale))
     bi = int(round(b*scale))
     gi = gcd(ai, bi)
     return gi/scale
-=======
-    while abs(b) > atol:
-        a, b = b, a % b
-    return a
-
->>>>>>> ae358d90
 
 def _get_grid(a):
     "Find the stepsize of the grid behind a and return the parameters for that grid axis."
     a = np.unique(a)  # get unique values and sort
     das = np.unique(np.diff(a))  # get unique stepsizes and sort
-<<<<<<< HEAD
     if len(das) > 10: # If there are a lot of differing stepsizes no regular grid can be reconstructed
         a_min, a_max, da, len_a = _get_grid_for_irregulars(a, das[0] if das[0]>0.01 else 0.01)
         return a_min, a_max, da, len_a
-=======
->>>>>>> ae358d90
     da = das[0]  # get smallest stepsize
     dal = []
     for d in das[1:]:  # make sure, all stepsizes are multiple of da
@@ -405,7 +192,7 @@
     a_min = a[0]
     a_max = a[-1]
     len_a = int((a_max - a_min) / da + 1)
-    # if there are more columns/rows than can be computed reduce increase cell size by factor 2
+    # if there are more columns/rows than can be computed increase cell size by factor 2
     while len_a > max_square_array(): 
         da = da*2
         len_a = int((a_max - a_min) / da + 1)
@@ -419,6 +206,10 @@
     a_max = a[-1]
     da = grid_stepsize
     len_a = int((a_max - a_min) / da + 1)
+     # if there are more columns/rows than can be computed increase cell size by factor 2
+    while len_a > max_square_array(): 
+        da = da*2
+        len_a = int((a_max - a_min) / da + 1)
     return a_min, a_max, da, len_a
 
 
@@ -1028,11 +819,7 @@
         fig: matplotlib.figure.Figure,
         logo_path: Optional[str] = globals.logo_pth,
         position: Optional[str] = globals.logo_position,
-<<<<<<< HEAD
         offset: Optional[Union[Tuple, Offset]] = globals.logo_offset_bar_plots,
-=======
-        offset: Optional[Union[Tuple, Offset]] = (0., -0.05),
->>>>>>> ae358d90
         y_pad: Optional[float] = 14,
         size: Optional[float] = globals.logo_size) -> None:
     """
@@ -1079,15 +866,9 @@
 
     dpi = fig.dpi
     logo_height_px = size * dpi / 72.0
-<<<<<<< HEAD
 
     h, w, _ = im.shape
 
-=======
-
-    h, w, _ = im.shape
-
->>>>>>> ae358d90
     # scale separately in x and y
     logo_height_fig = logo_height_px / (fig.get_figheight() * dpi)
     logo_width_px   = w * logo_height_px / h
@@ -1315,11 +1096,7 @@
             wrapped_label = label
         else:
             if wrap_text:
-<<<<<<< HEAD
                 wrapped_label = th.wrapped_text(fig, label, label_width, fontsize)
-=======
-                wrapped_label = wrapped_text(fig, label, label_width, fontsize)
->>>>>>> ae358d90
             else:
                 wrapped_label=label
         
@@ -1707,20 +1484,12 @@
                 globals.boxplot_width_vertical*values["dataset"].nunique()/globals.bin_th \
                     if values["dataset"].nunique()<globals.n_boxplots_in_row \
                         else globals.boxplot_width_vertical*globals.n_boxplots_in_row/globals.bin_th,
-<<<<<<< HEAD
                 globals.boxplot_height_vertical*(n_axes**(globals.bp_height_exponent))
-=======
-                globals.boxplot_height_vertical*(n_axes**(1/1.4))
->>>>>>> ae358d90
             ]
         else:
             dims = [
                 globals.boxplot_width_vertical,
-<<<<<<< HEAD
                 globals.boxplot_height_vertical*(n_axes**(globals.bp_height_exponent))
-=======
-                globals.boxplot_height_vertical*(n_axes**(1/1.4))
->>>>>>> ae358d90
             ]
 
         fig = plt.figure(figsize = (dims[0], dims[1]))
@@ -1764,15 +1533,11 @@
                 pos_upper = position + spacing
             color_cen = palette[ax_combos[i]] if new_coloring else "white"
             n_lines = len(ax.lines)
-<<<<<<< HEAD
             if len(data["value"]) == int(data["value"].isna().sum()):
                 raise PlotterError(f"There are no valid measurements for this metric ({label}) "
                                 "therefore the creation of a plot is skipped.")
             
             cen = sns_custom_boxplot(data = data, 
-=======
-            cen = sns.boxplot(data = data, 
->>>>>>> ae358d90
                             x = "label",
                             y = "value",
                             positions = [position],
@@ -1789,11 +1554,7 @@
                 c_lower = palette[ax_combos[i]] if new_coloring else"#87CFEBAA"
                 c_upper = palette[ax_combos[i]] if new_coloring else'#FF6347AA'
                 n_lines = len(ax.lines)
-<<<<<<< HEAD
                 low = sns_custom_boxplot(data = ci[d],
-=======
-                low = sns.boxplot(data = ci[d],
->>>>>>> ae358d90
                                 y = "lower",
                                 positions = [pos_lower],
                                 color = c_lower,
@@ -1807,11 +1568,7 @@
                 l_low.append(ax.patches[-1]) # ax.patches[-1] gets last drawn patch
 
                 n_lines = len(ax.lines)
-<<<<<<< HEAD
                 up = sns_custom_boxplot(data = ci[d],
-=======
-                up = sns.boxplot(data = ci[d],
->>>>>>> ae358d90
                                 y = "upper",
                                 positions = [pos_upper],
                                 color = c_upper,
@@ -1825,12 +1582,8 @@
                 l_up.append(ax.patches[-1])               
 
         if label is not None:
-<<<<<<< HEAD
             x, y = th.smart_suplabel(fig, axis="y")
             fig.supylabel(label, fontsize = globals.fontsize_label, x=x, y=y)
-=======
-            plt.ylabel(label, fontsize = globals.fontsize_label)
->>>>>>> ae358d90
             #insert xlabel here
 
         if ci and new_coloring:
@@ -1848,16 +1601,10 @@
             ax.legend(handles=[up_handle, low_handle],
                     labels=["Upper CI", "Lower CI"],
                     fontsize=globals.fontsize_legend,
-<<<<<<< HEAD
                     loc=th.best_legend_pos_exclude_list(ax),
                     handler_map={tuple: HandlerHatch()})
         ax.set_xlabel(None)
         ax.set_ylabel(None)
-=======
-                    loc=best_legend_pos_exclude_list(ax),
-                    handler_map={tuple: HandlerHatch()})
-        ax.set_xlabel(None)
->>>>>>> ae358d90
 
         if ci and not new_coloring:
             low_patch = Patch(facecolor=c_lower, edgecolor="black")
@@ -1866,11 +1613,7 @@
             ax.legend(handles=[up_patch, low_patch],
                     labels=["Upper CI", "Lower CI"],
                     fontsize=globals.fontsize_legend,
-<<<<<<< HEAD
                     loc=th.best_legend_pos_exclude_list(ax))
-=======
-                    loc=best_legend_pos_exclude_list(ax))
->>>>>>> ae358d90
 
         positions = np.arange(len(ax_combos))
         ticklabels = values["label"].unique()[ax_i*globals.n_boxplots_in_row:(ax_i+1)*globals.n_boxplots_in_row]
@@ -1894,11 +1637,7 @@
             ax.set_xlim((ticks[0]+ticks[-1])/2-(globals.no_growth_th_v+1)/2, (ticks[0]+ticks[-1])/2 +(globals.no_growth_th_v+1)/2)
 
         if not ci:
-<<<<<<< HEAD
             ax.legend([],[], fontsize=globals.fontsize_legend, loc=th.best_legend_pos_exclude_list(ax))
-=======
-            ax.legend([],[], fontsize=globals.fontsize_legend, loc=best_legend_pos_exclude_list(ax))
->>>>>>> ae358d90
 
     return fig, axes
 
@@ -2309,7 +2048,6 @@
     fig, axes
     """
     sub_n = len(to_plot.keys())
-<<<<<<< HEAD
     if "n_bins" not in kwargs.keys():
         kwargs["n_bins"] = 1
     if kwargs["n_bins"]*len(to_plot[list(to_plot.keys())[0]].columns) > globals.aggregated_max_boxes:
@@ -2319,8 +2057,6 @@
             "will be drawn as to not overcrowd the plots. \nChanging globals.aggregated_max_boxes will change " \
             "the threshhold."
         )
-=======
->>>>>>> ae358d90
     if sub_n > globals.max_subplots:
         warnings.warn(
             f"Number of subplots ({sub_n}) exceeds maximum allowed ({globals.max_subplots}). "
@@ -2433,12 +2169,8 @@
     labels = None
     return_figax = False
     orient = "v"
-<<<<<<< HEAD
     n_meta = to_plot[metadata_name].nunique() # # of categories
     n_comb = to_plot["Dataset"].nunique() # # of combinations
-=======
-    n_meta = to_plot[metadata_name].nunique()
->>>>>>> ae358d90
     if axis is None:
         return_figax = True
         if len(set(to_plot[metadata_name])) > globals.orient_th:
@@ -2476,12 +2208,6 @@
     if not 'widths' in kwargs:
         # Automatically size boxplot width to number of Datasetcombinations
         widths = 0.8/to_plot.Dataset.nunique()
-<<<<<<< HEAD
-=======
-
-    unique_combos = to_plot.set_index(np.arange(to_plot.index.size))["Dataset"].unique()
-    palette = get_palette_for(unique_combos)
->>>>>>> ae358d90
 
     unique_combos = to_plot.set_index(np.arange(to_plot.index.size))["Dataset"].unique()
     palette = get_palette_for(unique_combos)
@@ -2575,14 +2301,9 @@
     axis.set_axisbelow(True)
     axis.spines['right'].set_visible(False)
     axis.spines['top'].set_visible(False)
-<<<<<<< HEAD
     axis.legend(loc=th.best_legend_pos_exclude_list(axis), 
                 fontsize=globals.fontsize_legend, 
                 ncol=(len(axis.get_legend_handles_labels()[0])-1)//5 + 1)
-=======
-
-    axis.legend(loc=best_legend_pos_exclude_list(axis), fontsize=globals.fontsize_legend)
->>>>>>> ae358d90
 
     if return_figax:
         #fig.set_figwidth(dims[0])
@@ -3023,11 +2744,7 @@
                 else:
                     continue
     # style plot
-<<<<<<< HEAD
     add_logo_to_figure(fig)
-=======
-    make_watermark(fig, globals.watermark_pos, offset=0)
->>>>>>> ae358d90
     title_style = {"fontsize": globals.fontsize_title}
     ax.set_title("Spatial extent of the comparison", **title_style)
     # provide extent of plot
