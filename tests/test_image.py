# -*- coding: utf-8 -*-

from qa4sm_reader.img import QA4SMImg
import os
import numpy as np
import pandas as pd
import unittest
from qa4sm_reader import globals


class TestQA4SMImgBasicIntercomp(unittest.TestCase):

    def setUp(self) -> None:
        self.testfile = '3-ERA5_LAND.swvl1_with_1-C3S.sm_with_2-SMOS.Soil_Moisture.nc'
        self.testfile_path = os.path.join(os.path.dirname(__file__), '..', 'tests',
                                          'test_data', 'basic', self.testfile)
        self.img = QA4SMImg(self.testfile_path, ignore_empty=False)

    def test_load_data(self):
        unloaded = QA4SMImg(self.testfile_path, load_data=False)
        assert 'varnames' not in unloaded.__dict__.keys()

    def test_extent(self):
        extent = QA4SMImg(self.testfile_path, extent=(113.7, 123.7, -19.8, -9.8))
        assert self.img.extent != extent.extent
        assert self.img.extent == (113.7, 153.5, -43.1, -9.8)

    def test_metrics(self):
        metrics = QA4SMImg(self.testfile_path, metrics=['R'])
        assert metrics.common != self.img.common
        assert metrics.double != self.img.double
        assert 'R' in metrics.double.keys()

    def test_load_vars(self):
        Vars = self.img._load_vars()
        assert len(Vars) == len(self.img.varnames)
        Metr_Vars = self.img._load_vars(only_metrics=True)
        assert len(Metr_Vars) == len(Vars) - 3

    def test_iter_vars(self):
        for Var in self.img._iter_vars(only_metrics=True):
            assert Var.g in [0, 2, 3]
        for Var in self.img._iter_vars(**{'metric': 'R'}):
            Var.varname in ['R_between_3-ERA5_LAND_and_2-SMOS', 'R_between_3-ERA5_LAND_and_1-C3S']

    def test_iter_metrics(self):
        for Metr in self.img._iter_metrics(**{'g': 2}):
            assert Metr.name in globals.metric_groups[2]

    def test_group_vars(self):
        Vars = self.img.group_vars(**{'metric': 'R'})
        names = [Var.varname for Var in Vars]
        assert names == ['R_between_3-ERA5_LAND_and_1-C3S', 'R_between_3-ERA5_LAND_and_2-SMOS']

    def test_group_metrics(self):
        common, double, triple = self.img.group_metrics(['R'])
        assert common == {}
        assert triple == {}
        assert list(double.keys()) == ['R']

    def test_load_metrics(self):
        assert len(self.img.metrics.keys()) == len(globals.metric_groups[0]) + len(globals.metric_groups[2])

    def test_ds2df(self):
        df = self.img._ds2df()
        assert len(df.columns) == len(self.img.varnames) - 3  # minus lon, lat, gpi

    def test_metric_df(self):
        df = self.img.metric_df(['R'])
        assert list(df.columns) == ['R_between_3-ERA5_LAND_and_1-C3S', 'R_between_3-ERA5_LAND_and_2-SMOS']

    def test_metrics_in_file(self):
        """Test that all metrics are initialized correctly"""
        assert list(self.img.common.keys()) == globals.metric_groups[0]
        for m in self.img.double.keys():  # tau is not in the results
            assert m in globals.metric_groups[2]
        assert list(self.img.triple.keys()) == []  # this is not the TC test case

        # with merged return value
        ms = self.img.metrics
        for m in ms:
            assert any([m in l for l in list(globals.metric_groups.values())])

    def test_vars_in_file(self):
        """Test that all variables are initialized correctly"""
        vars = []
        for Var in self.img._iter_vars(only_metrics=True):
            vars.append(Var.varname)
        vars_should = ['n_obs']
        # since the valination is non-TC
        for metric in globals.metric_groups[2]:
            vars_should.append('{}_between_3-ERA5_LAND_and_1-C3S'.format(metric))
            vars_should.append('{}_between_3-ERA5_LAND_and_2-SMOS'.format(metric))
        vars_should = np.sort(np.array(vars_should))
        vars = np.sort(np.array(vars))

        assert all(vars == vars_should)

    def test_find_groups(self):
        """Test that all metrics for a specific group can be collected"""
        common_group = []
        for name, Metric in self.img.common.items():
            assert Metric.name in globals.metric_groups[0]
            assert len(Metric.variables) == 1
            common_group.append(name)
        double_group = []
        for name, Metric in self.img.double.items():
            assert Metric.name in globals.metric_groups[2]
            assert len(Metric.variables) == 2
            double_group.append(name)

        assert self.img.triple == {}

    def test_variable_datasets(self):
        """Test the metadata associated with the ref dataset of the double group variables"""
        for Var in self.img._iter_vars(**{'g': 2}):
            ref_ds, metric_ds, other_ds = Var.get_varmeta()
            assert ref_ds[1]['short_name'] == 'ERA5_LAND'
            assert ref_ds[1]['pretty_name'] == 'ERA5-Land'
            assert other_ds is None

    def test_ref_meta(self):
        """Test the metadata associated with the ref dataset of the image"""
        ref_meta = self.img.datasets.ref
        assert ref_meta['short_name'] == 'ERA5_LAND'
        assert ref_meta['pretty_name'] == 'ERA5-Land'
        assert ref_meta['short_version'] == 'ERA5_LAND_V20190904'
        assert ref_meta['pretty_version'] == 'v20190904'
        assert ref_meta['pretty_title'] == 'ERA5-Land (v20190904)'

    def test_var_meta(self):
        """Test datasets associated with a specific variable"""
        for Var in self.img._iter_vars(**{'varname': 'R_between_3-ERA5_LAND_and_1-C3S'}):
            ref_id, ref_meta = Var.ref_ds
            assert ref_id == 3
            assert ref_meta['short_name'] == 'ERA5_LAND'
            assert ref_meta['pretty_name'] == 'ERA5-Land'
            assert ref_meta['pretty_version'] == 'v20190904'

            metric_id, metric_meta = Var.metric_ds
            assert metric_id == 1
            assert metric_meta['short_name'] == 'C3S'
            assert metric_meta['pretty_name'] == 'C3S'
            assert metric_meta['pretty_version'] == 'v201812'

    def test_metric_stats(self):
        """Test the function metric_stats"""
        for name, Metric in self.img.metrics.items():
            stats = self.img._metric_stats(name)
            group = Metric.g
            if stats:  # empty variables return an empty list
                if group == 0:
                    assert len(stats) == 1
                elif group == 2:
                    assert len(stats) == 2

    def test_stats_df(self):
        """Test the stats dataframe"""
        df = self.img.stats_df()
        empty_metrics = 0
        for name, Metric in self.img.metrics.items():
            stats = self.img._metric_stats(name)
            if not stats:  # find metrics without values
                if Metric.g == 1:
                    empty_metrics += 1
                elif Metric.g == 2:  # stats table has an entry for metric, for sat dataset (in common and triple metrics)
                    empty_metrics += 2

<<<<<<< HEAD
        tot_stats = len(self.img.common.keys()) + 2 * len(self.img.double.keys()) - empty_metrics
=======
        tot_stats = len(self.img.common.keys()) + 2*len(self.img.double.keys()) - empty_metrics
        assert tot_stats == 25
>>>>>>> 861f4877
        assert tot_stats == len(df)


class TestQA4SMImgWithCI(unittest.TestCase):  # todo: update with correct CI .nc file
    """Test image where some of the variables are confidence intervals"""

    def setUp(self) -> None:
        self.testfile = "0-ERA5.swvl1_with_1-ESA_CCI_SM_combined.sm_with_2-ESA_CCI_SM_combined.sm_with_3-ESA_CCI_SM_combined.sm_with_4-ESA_CCI_SM_combined.sm.CI.nc"
        self.testfile_path = os.path.join(os.path.dirname(__file__), '..', 'tests',
                                          'test_data', 'tc', self.testfile)
        self.img = QA4SMImg(self.testfile_path, ignore_empty=False)

    def test_testfile(self):
        someCIs = [
            "RMSD_ci_lower_between_0-ERA5_and_1-ESA_CCI_SM_combined",
            "RMSD_ci_upper_between_0-ERA5_and_1-ESA_CCI_SM_combined"
        ]
        for CI_varname in someCIs:
            assert CI_varname in self.img.varnames

    def test_CIs(self):
        assert self.img.has_CIs

    def test_CI_in_Vars(self):
        """Test that CI Variables are correctly assigned to a metric"""
        for CI_varname in self.img._iter_vars(**{
            "metric": "RMSD",
            "metric_ds": "2-ESA_CCI_SM_combined"}):
            assert CI_varname in [
                "RMSD_ci_lower_between_0-ERA5_and_2-ESA_CCI_SM_combined",
                "RMSD_ci_upper_between_0-ERA5_and_2-ESA_CCI_SM_combined"
            ]


if __name__ == '__main__':
    unittest.main()<|MERGE_RESOLUTION|>--- conflicted
+++ resolved
@@ -166,14 +166,8 @@
                 elif Metric.g == 2:  # stats table has an entry for metric, for sat dataset (in common and triple metrics)
                     empty_metrics += 2
 
-<<<<<<< HEAD
-        tot_stats = len(self.img.common.keys()) + 2 * len(self.img.double.keys()) - empty_metrics
-=======
         tot_stats = len(self.img.common.keys()) + 2*len(self.img.double.keys()) - empty_metrics
         assert tot_stats == 25
->>>>>>> 861f4877
-        assert tot_stats == len(df)
-
 
 class TestQA4SMImgWithCI(unittest.TestCase):  # todo: update with correct CI .nc file
     """Test image where some of the variables are confidence intervals"""
